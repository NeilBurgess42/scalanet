load("@bazel_tools//tools/build_defs/repo:http.bzl", "http_archive")

rules_scala_version = "b537bddc58a77318b34165812a0311ef52806318"

http_archive(
    name = "io_bazel_rules_scala",
    strip_prefix = "rules_scala-%s" % rules_scala_version,
    type = "zip",
    url = "https://github.com/bazelbuild/rules_scala/archive/%s.zip" % rules_scala_version,
)

load("@io_bazel_rules_scala//scala:scala.bzl", "scala_repositories")

scala_repositories((
    "2.12.7",
    {
        "scala_compiler": "6e80ef4493127214d31631287a6789170bf6c9a771d6094acd8dc785e8970270",
        "scala_library": "8f3dc6091db688464ad8b1ee6c7343d7aa5940d474ee8b90406c71e45dd74fc0",
        "scala_reflect": "7427d7ee5771e8c36c1db5a09368fa3078f6eceb77d7c797a322a088c5dddb76",
    },
))

load("@io_bazel_rules_scala//scala:toolchains.bzl", "scala_register_toolchains")

register_toolchains("//toolchains:cef_scala_toolchain")

load("//3rdparty:workspace.bzl", "maven_dependencies")

maven_dependencies()

load("@bazel_tools//tools/build_defs/repo:git.bzl", "git_repository")

git_repository(
    name = "decco",
<<<<<<< HEAD
    commit = "27286f9949739c1956ed147c4d895e6944f8aae3",
=======
    commit = "4846d9d9c25eda44cd71e389b10765408c9851d9",
>>>>>>> 9a018ac5
    remote = "https://github.com/input-output-hk/decco.git",
)<|MERGE_RESOLUTION|>--- conflicted
+++ resolved
@@ -32,10 +32,6 @@
 
 git_repository(
     name = "decco",
-<<<<<<< HEAD
-    commit = "27286f9949739c1956ed147c4d895e6944f8aae3",
-=======
     commit = "4846d9d9c25eda44cd71e389b10765408c9851d9",
->>>>>>> 9a018ac5
     remote = "https://github.com/input-output-hk/decco.git",
 )