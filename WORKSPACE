--- conflicted
+++ resolved
@@ -25,30 +25,14 @@
 
 load("@bazel_tools//tools/build_defs/repo:git.bzl", "git_repository")
 
-<<<<<<< HEAD
-#
 #git_repository(
 #    name = "codecs",
 #    remote = "https://github.com/input-output-hk/decco.git",
-#    commit = "30766c286c3cfa546cb181a98c4ab440cbd7b02f"
+#    commit = "3232f341ae0695d576ecc20746dffccbb7f120b1"
 #)
 #
 #git_repository(
 #    name = "crypto",
 #    remote = "https://github.com/input-output-hk/multicrypto.git",
-#    commit = "3cc44bee9b19238ea2a4fe44edbe9ea08cb539b4"
+#    commit = "d957f4f43e8bfbf767805c1ceda6b8035cb22c33"
 #)
-=======
-
-git_repository(
-    name = "codecs",
-    remote = "https://github.com/input-output-hk/decco.git",
-    commit = "3232f341ae0695d576ecc20746dffccbb7f120b1"
-)
-
-git_repository(
-    name = "crypto",
-    remote = "https://github.com/input-output-hk/multicrypto.git",
-    commit = "d957f4f43e8bfbf767805c1ceda6b8035cb22c33"
-)
->>>>>>> 2417be60
