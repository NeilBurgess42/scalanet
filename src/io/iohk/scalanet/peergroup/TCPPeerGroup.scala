--- conflicted
+++ resolved
@@ -4,11 +4,7 @@
 import java.nio.ByteBuffer
 
 import io.iohk.scalanet.messagestream.{MessageStream, MonixMessageStream}
-<<<<<<< HEAD
-import io.iohk.scalanet.peergroup.PeerGroup.{Lift, TerminalPeerGroup}
-=======
 import io.iohk.scalanet.peergroup.PeerGroup.{InitializationError, Lift, TerminalPeerGroup}
->>>>>>> f1af9138
 import io.iohk.scalanet.peergroup.TCPPeerGroup.Config
 import io.netty.bootstrap.{Bootstrap, ServerBootstrap}
 import io.netty.buffer.{ByteBuf, Unpooled}
@@ -48,18 +44,10 @@
     .option[Integer](ChannelOption.SO_BACKLOG, 128)
     .childOption[java.lang.Boolean](ChannelOption.SO_KEEPALIVE, true)
     .bind(config.bindAddress)
-<<<<<<< HEAD
-    .await()
-
-  override def sendMessage(address: InetSocketAddress, message: ByteBuffer): F[Unit] = {
-    val send: Task[Unit] = Task {
-      println(s"TCPPeerGroup, send to address $address, message $message")
-=======
     .syncUninterruptibly()
 
   override def sendMessage(address: InetSocketAddress, message: ByteBuffer): F[Unit] = {
     val send: Task[Unit] = Task {
->>>>>>> f1af9138
 
       val activationAdapter = new ChannelInboundHandlerAdapter() {
         override def channelActive(ctx: ChannelHandlerContext): Unit = {
@@ -109,8 +97,6 @@
 
   case class Config(bindAddress: InetSocketAddress)
 
-<<<<<<< HEAD
-=======
   def create[F[_]](config: Config)(implicit liftF: Lift[F]): Either[InitializationError, TCPPeerGroup[F]] =
     try {
       Right(new TCPPeerGroup[F](config))
@@ -129,5 +115,4 @@
 
   private def initializationErrorMsg[F[_]](config: Config) =
     s"Failed initialization of ${classOf[TCPPeerGroup[F]].getName} with config $config. Cause follows."
->>>>>>> f1af9138
 }