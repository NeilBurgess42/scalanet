load("//scala:rules.bzl", "scala_library", "scala_test")

scala_library(
    name = "network",
    deps = [
      "//src/io/iohk/network/telemetry",
      "@codecs//src/io/iohk/codecs",
      "@crypto//src/io/iohk/crypto"
    ],
    external = [
      "com.typesafe.akka:akka-actor%",
      "com.typesafe.akka:akka-actor-typed%",
      "io.monix:monix%",
      "org.bouncycastle:bcprov-jdk15on",
      "io.netty:netty-all",
    ]
)

scala_test(
    name = "tests",
    visibility = ["//visibility:public"],
    deps = [
        "network",
<<<<<<< HEAD
        "//3rdparty/jvm/com/softwaremill/quicklens",
        "//3rdparty/jvm/com/typesafe/akka:akka_actor",
        "//3rdparty/jvm/com/typesafe/akka:akka_actor_typed",
        "//3rdparty/jvm/com/typesafe/akka:akka_slf4j",
        "//3rdparty/jvm/com/typesafe/akka:akka_testkit",
        "//3rdparty/jvm/com/typesafe/akka:akka_actor_testkit_typed",
        "//3rdparty/jvm/io/micrometer:micrometer_registry_datadog",
        "//3rdparty/jvm/io/monix",
        "//3rdparty/jvm/org/bouncycastle:bcprov_jdk15on",
        "//3rdparty/jvm/org/mockito:mockito_core",
        "//3rdparty/jvm/org/scalacheck",
        "//3rdparty/jvm/org/scalatest",
=======
        #"//3rdparty/jvm/com/typesafe/akka:akka_slf4j",

>>>>>>> 05532a7e
        "//src/io/iohk/network/telemetry",
        "@codecs//src/io/iohk/codecs",
        "@crypto//src/io/iohk/crypto"
    ],
    external = [
      "com.softwaremill.quicklens:quicklens%",
      "com.typesafe.akka:akka-slf4j%",
      "com.typesafe.akka:akka-testkit%",
      "com.typesafe.akka:akka-testkit-typed%",
      "org.mockito:mockito-core",
      "org.scalacheck:scalacheck%",
      "org.scalatest:scalatest%",
      "javax.xml.bind:jaxb-api",
      "com.sun.xml.bind:jaxb-core",
      "com.sun.xml.bind:jaxb-impl",
      "javax.activation:activation",
    ],
)<|MERGE_RESOLUTION|>--- conflicted
+++ resolved
@@ -21,23 +21,6 @@
     visibility = ["//visibility:public"],
     deps = [
         "network",
-<<<<<<< HEAD
-        "//3rdparty/jvm/com/softwaremill/quicklens",
-        "//3rdparty/jvm/com/typesafe/akka:akka_actor",
-        "//3rdparty/jvm/com/typesafe/akka:akka_actor_typed",
-        "//3rdparty/jvm/com/typesafe/akka:akka_slf4j",
-        "//3rdparty/jvm/com/typesafe/akka:akka_testkit",
-        "//3rdparty/jvm/com/typesafe/akka:akka_actor_testkit_typed",
-        "//3rdparty/jvm/io/micrometer:micrometer_registry_datadog",
-        "//3rdparty/jvm/io/monix",
-        "//3rdparty/jvm/org/bouncycastle:bcprov_jdk15on",
-        "//3rdparty/jvm/org/mockito:mockito_core",
-        "//3rdparty/jvm/org/scalacheck",
-        "//3rdparty/jvm/org/scalatest",
-=======
-        #"//3rdparty/jvm/com/typesafe/akka:akka_slf4j",
-
->>>>>>> 05532a7e
         "//src/io/iohk/network/telemetry",
         "@codecs//src/io/iohk/codecs",
         "@crypto//src/io/iohk/crypto"
