package io.iohk.scalanet.peergroup.kademlia

import java.util.UUID
import java.util.concurrent.TimeoutException

import io.iohk.scalanet.peergroup.kademlia.KMessage.KRequest.{FindNodes, Ping}
import io.iohk.scalanet.peergroup.kademlia.KMessage.KResponse.{Nodes, Pong}
import io.iohk.scalanet.peergroup.{Channel, PeerGroup}
import io.iohk.scalanet.peergroup.kademlia.KNetwork.KNetworkScalanetImpl
import io.iohk.scalanet.peergroup.kademlia.KRouter.NodeRecord
import monix.eval.Task
import monix.reactive.Observable
import org.scalatest.FlatSpec
import org.scalatest.Matchers._
import org.scalatest.mockito.MockitoSugar._
import org.mockito.Mockito.{never, verify, when}

import scala.concurrent.duration._
import monix.execution.Scheduler.Implicits.global
import org.scalatest.concurrent.ScalaFutures._
import io.iohk.scalanet.TaskValues._
import KNetworkSpec._
import io.iohk.scalanet.peergroup.PeerGroup.ServerEvent.ChannelCreated
import io.iohk.scalanet.peergroup.kademlia.KMessage.{KRequest, KResponse}
import org.scalatest.prop.TableDrivenPropertyChecks._

class KNetworkSpec extends FlatSpec {
  import KNetworkRequestProcessing._

  implicit val patienceConfig = PatienceConfig(3 second)

<<<<<<< HEAD
  private val getFindNodesRequest: KNetwork[String] => Task[KRequest[String]] = getActualRequest(_.findNodesRequests())
  private val getPingRequest: KNetwork[String] => Task[KRequest[String]] = getActualRequest(_.pingRequests())

  private val sendFindNodesResponse: Option[Nodes[String]] => KNetwork[String] => Task[Unit] = sendResponse(
    _.findNodesRequests()
  )
  private val sendPingResponse: Option[Pong[String]] => KNetwork[String] => Task[Unit] = sendResponse(_.pingRequests())

  private val sendFindNodesRequest: (NodeRecord[String], FindNodes[String]) => KNetwork[String] => Task[Nodes[String]] =
    (to, request) => network => network.findNodes(to, request)

  private val sendPingRequest: (NodeRecord[String], Ping[String]) => KNetwork[String] => Task[Pong[String]] =
    (to, request) => network => network.ping(to, request)

  private val rpcs = Table(
    ("Label", "Request", "Response", "Request extractor", "Response application", "Client RPC"),
    (
      "FIND_NODES",
      findNodes,
      nodes,
      getFindNodesRequest,
      sendFindNodesResponse(Some(nodes)),
      sendFindNodesRequest(targetRecord, findNodes)
    ),
    ("PING", ping, pong, getPingRequest, sendPingResponse(Some(pong)), sendPingRequest(targetRecord, ping))
  )

  forAll(rpcs) { (label, request, response, requestExtractor, responseApplication, clientRpc) =>
    s"Server $label" should "not close server channels (it is the responsibility of the response handler)" in {
      val (network, peerGroup) = createKNetwork
      val channel = mock[Channel[String, KMessage[String]]]
      when(peerGroup.server())
        .thenReturn(Observable.eval(ChannelCreated(channel)))
      when(channel.in).thenReturn(Observable.eval(request))
      when(channel.close()).thenReturn(Task.unit)

      val actualRequest = requestExtractor(network).runToFuture.futureValue

      actualRequest shouldBe request
      verify(channel, never()).close()
    }

    s"Server $label" should "close server channels when a request does not arrive before a timeout" in {
      val (network, peerGroup) = createKNetwork
      val channel = mock[Channel[String, KMessage[String]]]
      when(peerGroup.server())
        .thenReturn(Observable.eval(ChannelCreated(channel)))
      when(channel.in).thenReturn(Observable.never)
      when(channel.close()).thenReturn(Task.unit)

      val t = requestExtractor(network).runToFuture.failed.futureValue

      t shouldBe a[NoSuchElementException]
      verify(channel).close()
    }

    s"Server $label" should "close server channel in the response task" in {
      val (network, peerGroup) = createKNetwork
      val channel = mock[Channel[String, KMessage[String]]]
      when(peerGroup.server())
        .thenReturn(Observable.eval(ChannelCreated(channel)))
      when(channel.in).thenReturn(Observable.eval(request))
      when(channel.sendMessage(response)).thenReturn(Task.unit)
      when(channel.close()).thenReturn(Task.unit)

      responseApplication(network).evaluated

      verify(channel).close()
    }

    s"Server $label" should "close server channel in timed out response task" in {
      val (network, peerGroup) = createKNetwork
      val channel = mock[Channel[String, KMessage[String]]]
      when(peerGroup.server())
        .thenReturn(Observable.eval(ChannelCreated(channel)))
      when(channel.in).thenReturn(Observable.eval(request))
      when(channel.sendMessage(response)).thenReturn(Task.never)
      when(channel.close()).thenReturn(Task.unit)

      val t = responseApplication(network).failed.evaluated

      t shouldBe a[TimeoutException]
      verify(channel).close()
    }

    s"Server $label" should "keep working even if there is an error" in {
      val (network: KNetwork[String], peerGroup) = createKNetwork
      val channel1 = mock[Channel[String, KMessage[String]]]
      val channel2 = mock[Channel[String, KMessage[String]]]
      when(peerGroup.server())
        .thenReturn(Observable(ChannelCreated(channel1), ChannelCreated(channel2)))

      when(channel1.in).thenReturn(Observable.never)
      when(channel2.in).thenReturn(Observable.eval(request))

      when(channel1.close()).thenReturn(Task.unit)
      when(channel2.close()).thenReturn(Task.unit)

      val actualRequest = requestExtractor(network).runToFuture.futureValue

      actualRequest shouldBe request
      verify(channel1).close()
      verify(channel2, never()).close()
    }

    s"Client $label" should "close client channels when requests are successful" in {
      val (network, peerGroup) = createKNetwork
      val client = mock[Channel[String, KMessage[String]]]
      when(peerGroup.client(targetRecord.routingAddress)).thenReturn(Task(client))
      when(client.sendMessage(request)).thenReturn(Task.unit)
      when(client.in).thenReturn(Observable.eval(response))
      when(client.close()).thenReturn(Task.unit)

      val actualResponse = clientRpc(network).evaluated

      actualResponse shouldBe response
      verify(client).close()
    }

    s"Client $label" should "pass exception when client call fails" in {
      val (network, peerGroup) = createKNetwork
      val client = mock[Channel[String, KMessage[String]]]
      val exception = new Exception("failed")
      when(peerGroup.client(targetRecord.routingAddress))
        .thenReturn(Task.raiseError(exception))
      when(client.close()).thenReturn(Task.unit)

      val t: Throwable = clientRpc(network).failed.evaluated

      t shouldBe exception
    }

    s"Client $label" should "close client channels when sendMessage calls fail" in {
      val (network, peerGroup) = createKNetwork
      val client = mock[Channel[String, KMessage[String]]]
      val exception = new Exception("failed")
      when(peerGroup.client(targetRecord.routingAddress)).thenReturn(Task(client))
      when(client.sendMessage(request)).thenReturn(Task.raiseError(exception))
      when(client.close()).thenReturn(Task.unit)

      val t: Throwable = clientRpc(network).failed.evaluated

      t shouldBe exception
      verify(client).close()
    }

    s"Client $label" should "close client channels when response fails to arrive" in {
      val (network, peerGroup) = createKNetwork
      val client = mock[Channel[String, KMessage[String]]]
      when(peerGroup.client(targetRecord.routingAddress)).thenReturn(Task(client))
      when(client.sendMessage(request)).thenReturn(Task.unit)
      when(client.in).thenReturn(Observable.fromTask(Task.never))
      when(client.close()).thenReturn(Task.unit)

      val t: Throwable = clientRpc(network).failed.evaluated

      t shouldBe a[TimeoutException]
      verify(client).close()
    }
  }

  s"In consuming only PING" should "channels should be closed for unhandled FIND_NODES requests" in {
    val (network: KNetwork[String], peerGroup) = createKNetwork
    val channel1 = mock[Channel[String, KMessage[String]]]
    val channel2 = mock[Channel[String, KMessage[String]]]
    when(peerGroup.server())
      .thenReturn(Observable(ChannelCreated(channel1), ChannelCreated(channel2)))

    when(channel1.in).thenReturn(Observable.eval(findNodes))
    when(channel2.in).thenReturn(Observable.eval(ping))
=======
  "Server findNodes" should "not close server channels (it is the responsibility of the response handler)" in {
    val (network, peerGroup) = createKNetwork
    val channel = mock[Channel[String, KMessage[String]]]

    when(peerGroup.server()).thenReturn(Observable.eval(ChannelCreated(channel)).publish)
    when(channel.in).thenReturn(Observable.eval(findNodes).publish)
    when(channel.close()).thenReturn(Task.unit)
    val findNodesConnectable = network.findNodes
    val nodesCF = findNodesConnectable.headL.runToFuture
    findNodesConnectable.connect()

    val (request, _) = nodesCF.futureValue
    request shouldBe findNodes
    verify(channel, never()).close()
  }

  "Server findNodes" should "close server channel in the response task" in {
    val (network, peerGroup) = createKNetwork
    val channel = mock[Channel[String, KMessage[String]]]

    when(peerGroup.server()).thenReturn(Observable.eval(ChannelCreated(channel)).publish)
    when(channel.in).thenReturn(Observable.eval(findNodes).publish)
    when(channel.sendMessage(nodes)).thenReturn(Task.unit)
    when(channel.close()).thenReturn(Task.unit)
    val findNodesConnectable = network.findNodes

    val nodesCF = findNodesConnectable.headL.runToFuture
    findNodesConnectable.connect()
    val (_, responseHandler) = nodesCF.futureValue
    responseHandler(nodes).evaluated

    verify(channel).close()
  }

  "Server findNodes" should "close server channel in timed out response task" in {
    val (network, peerGroup) = createKNetwork
    val channel = mock[Channel[String, KMessage[String]]]

    when(peerGroup.server()).thenReturn(Observable.eval(ChannelCreated(channel)).publish)
    when(channel.in).thenReturn(Observable.eval(findNodes).publish)

    when(channel.sendMessage(nodes)).thenReturn(Task.never)
    when(channel.close()).thenReturn(Task.unit)
    val findNodesConnectable = network.findNodes
    val nodesCF = findNodesConnectable.headL.runToFuture
    findNodesConnectable.connect()

    val (_, responseHandler) = nodesCF.futureValue
    val t = responseHandler(nodes).failed.evaluated
>>>>>>> 2a80984b

    when(channel2.sendMessage(pong)).thenReturn(Task.unit)

<<<<<<< HEAD
    when(channel1.close()).thenReturn(Task.unit)
    when(channel2.close()).thenReturn(Task.unit)
=======
  "Client findNodes" should "close client channels when requests are successful" in {
    val (network, peerGroup) = createKNetwork
    val client = mock[Channel[String, KMessage[String]]]

    when(peerGroup.client(targetRecord.routingAddress)).thenReturn(Task(client))
    when(client.sendMessage(findNodes)).thenReturn(Task.unit)
    val nodeConnectableStream = Observable.eval(nodes).publish
    when(client.in).thenReturn(nodeConnectableStream)
    when(client.close()).thenReturn(Task.unit)

    val responseCF = network.findNodes(targetRecord, findNodes).runToFuture

    responseCF.futureValue shouldBe nodes

    verify(client).close()

  }
>>>>>>> 2a80984b

    val (actualRequest, handler) = network.pingRequests().headL.runToFuture.futureValue

    actualRequest shouldBe ping
    verify(channel1).close()
    verify(channel2, never()).close()

<<<<<<< HEAD
    handler(Some(pong)).runToFuture.futureValue
    verify(channel2).close()
=======
    t shouldBe exception
  }

  "Client findNodes" should "close client channels when sendMessage calls fail" in {
    val (network, peerGroup) = createKNetwork
    val client = mock[Channel[String, KMessage[String]]]
    val exception = new Exception("failed")
    when(peerGroup.client(targetRecord.routingAddress)).thenReturn(Task(client))
    when(client.sendMessage(findNodes)).thenReturn(Task.raiseError(exception))
    val nodeConnectableStream = Observable.eval(nodes).publish
    when(client.in).thenReturn(nodeConnectableStream)
    when(client.close()).thenReturn(Task.unit)
    val responseCF = network.findNodes(targetRecord, findNodes).failed.runToFuture
    nodeConnectableStream.connect()

    val t: Throwable =
      responseCF.futureValue

    t shouldBe exception
    verify(client).close()
  }

  "Client findNodes" should "close client channels when response fails to arrive" in {
    val (network, peerGroup) = createKNetwork
    val client = mock[Channel[String, KMessage[String]]]
    when(peerGroup.client(targetRecord.routingAddress)).thenReturn(Task(client))
    when(client.sendMessage(findNodes)).thenReturn(Task.unit)
    val con = Observable.fromTask(Task.never).publish
    when(client.in).thenReturn(con)
    when(client.close()).thenReturn(Task.unit)

    val failed = network.findNodes(targetRecord, findNodes).failed.runToFuture
    val t: Throwable =
      failed.futureValue

    t shouldBe a[TimeoutException]
    verify(client).close()
>>>>>>> 2a80984b
  }
}

object KNetworkSpec {

  private val nodeRecord: NodeRecord[String] = Generators.aRandomNodeRecord()
  private val targetRecord: NodeRecord[String] = Generators.aRandomNodeRecord()
  private val uuid: UUID = UUID.randomUUID()
  private val findNodes = FindNodes(uuid, nodeRecord, targetRecord.id)
  private val nodes = Nodes(uuid, targetRecord, Seq.empty)

  private val ping = Ping(uuid, nodeRecord)
  private val pong = Pong(uuid, targetRecord)

  private def createKNetwork: (KNetwork[String], PeerGroup[String, KMessage[String]]) = {
    val peerGroup = mock[PeerGroup[String, KMessage[String]]]
    (new KNetworkScalanetImpl(peerGroup, 50 millis), peerGroup)
  }

  private def getActualRequest[Request <: KRequest[String]](rpc: KNetwork[String] => Observable[(Request, _)])(
      network: KNetwork[String]
  ): Task[Request] = {
    rpc(network).headL.map(_._1)
  }

  private def sendResponse[Request <: KRequest[String], Response <: KResponse[String]](
      rpc: KNetwork[String] => Observable[(Request, Option[Response] => Task[Unit])]
  )(response: Option[Response])(network: KNetwork[String]): Task[Unit] = {
    val (_, handler) = rpc(network).headL.runToFuture.futureValue
    handler(response)
  }
}<|MERGE_RESOLUTION|>--- conflicted
+++ resolved
@@ -1,6 +1,9 @@
 package io.iohk.scalanet.peergroup.kademlia
 
 import java.util.UUID
+
+import io.iohk.scalanet.peergroup.kademlia.KMessage.KResponse
+
 import java.util.concurrent.TimeoutException
 
 import io.iohk.scalanet.peergroup.kademlia.KMessage.KRequest.{FindNodes, Ping}
@@ -20,24 +23,19 @@
 import org.scalatest.concurrent.ScalaFutures._
 import io.iohk.scalanet.TaskValues._
 import KNetworkSpec._
+import io.iohk.scalanet.monix_subject.ConnectableSubject
 import io.iohk.scalanet.peergroup.PeerGroup.ServerEvent.ChannelCreated
-import io.iohk.scalanet.peergroup.kademlia.KMessage.{KRequest, KResponse}
+import io.iohk.scalanet.peergroup.kademlia.KMessage.KRequest
 import org.scalatest.prop.TableDrivenPropertyChecks._
 
 class KNetworkSpec extends FlatSpec {
   import KNetworkRequestProcessing._
 
-  implicit val patienceConfig = PatienceConfig(3 second)
-
-<<<<<<< HEAD
+  implicit val patienceConfig = PatienceConfig(1 second)
+
   private val getFindNodesRequest: KNetwork[String] => Task[KRequest[String]] = getActualRequest(_.findNodesRequests())
   private val getPingRequest: KNetwork[String] => Task[KRequest[String]] = getActualRequest(_.pingRequests())
 
-  private val sendFindNodesResponse: Option[Nodes[String]] => KNetwork[String] => Task[Unit] = sendResponse(
-    _.findNodesRequests()
-  )
-  private val sendPingResponse: Option[Pong[String]] => KNetwork[String] => Task[Unit] = sendResponse(_.pingRequests())
-
   private val sendFindNodesRequest: (NodeRecord[String], FindNodes[String]) => KNetwork[String] => Task[Nodes[String]] =
     (to, request) => network => network.findNodes(to, request)
 
@@ -45,28 +43,21 @@
     (to, request) => network => network.ping(to, request)
 
   private val rpcs = Table(
-    ("Label", "Request", "Response", "Request extractor", "Response application", "Client RPC"),
-    (
-      "FIND_NODES",
-      findNodes,
-      nodes,
-      getFindNodesRequest,
-      sendFindNodesResponse(Some(nodes)),
-      sendFindNodesRequest(targetRecord, findNodes)
-    ),
-    ("PING", ping, pong, getPingRequest, sendPingResponse(Some(pong)), sendPingRequest(targetRecord, ping))
+    ("Label", "Request", "Response", "Request extractor", "Client RPC"),
+    ("FIND_NODES", findNodes, nodes, getFindNodesRequest, sendFindNodesRequest(targetRecord, findNodes)),
+    ("PING", ping, pong, getPingRequest, sendPingRequest(targetRecord, ping))
   )
 
-  forAll(rpcs) { (label, request, response, requestExtractor, responseApplication, clientRpc) =>
+  forAll(rpcs) { (label, request, response, requestExtractor, clientRpc) =>
     s"Server $label" should "not close server channels (it is the responsibility of the response handler)" in {
       val (network, peerGroup) = createKNetwork
       val channel = mock[Channel[String, KMessage[String]]]
       when(peerGroup.server())
-        .thenReturn(Observable.eval(ChannelCreated(channel)))
-      when(channel.in).thenReturn(Observable.eval(request))
-      when(channel.close()).thenReturn(Task.unit)
-
-      val actualRequest = requestExtractor(network).runToFuture.futureValue
+        .thenReturn(ConnectableSubject(Observable.eval(ChannelCreated(channel))))
+      when(channel.in).thenReturn(ConnectableSubject(Observable.eval(request)))
+      when(channel.close()).thenReturn(Task.unit)
+
+      val actualRequest = requestExtractor(network).evaluated
 
       actualRequest shouldBe request
       verify(channel, never()).close()
@@ -76,8 +67,8 @@
       val (network, peerGroup) = createKNetwork
       val channel = mock[Channel[String, KMessage[String]]]
       when(peerGroup.server())
-        .thenReturn(Observable.eval(ChannelCreated(channel)))
-      when(channel.in).thenReturn(Observable.never)
+        .thenReturn(ConnectableSubject(Observable.eval(ChannelCreated(channel))))
+      when(channel.in).thenReturn(ConnectableSubject(Observable.never))
       when(channel.close()).thenReturn(Task.unit)
 
       val t = requestExtractor(network).runToFuture.failed.futureValue
@@ -90,12 +81,12 @@
       val (network, peerGroup) = createKNetwork
       val channel = mock[Channel[String, KMessage[String]]]
       when(peerGroup.server())
-        .thenReturn(Observable.eval(ChannelCreated(channel)))
-      when(channel.in).thenReturn(Observable.eval(request))
+        .thenReturn(ConnectableSubject(Observable.eval(ChannelCreated(channel))))
+      when(channel.in).thenReturn(ConnectableSubject(Observable.eval(request)))
       when(channel.sendMessage(response)).thenReturn(Task.unit)
       when(channel.close()).thenReturn(Task.unit)
 
-      responseApplication(network).evaluated
+      sendResponse(network, response).evaluated
 
       verify(channel).close()
     }
@@ -104,14 +95,12 @@
       val (network, peerGroup) = createKNetwork
       val channel = mock[Channel[String, KMessage[String]]]
       when(peerGroup.server())
-        .thenReturn(Observable.eval(ChannelCreated(channel)))
-      when(channel.in).thenReturn(Observable.eval(request))
+        .thenReturn(ConnectableSubject(Observable.eval(ChannelCreated(channel))))
+      when(channel.in).thenReturn(ConnectableSubject(Observable.eval(request)))
       when(channel.sendMessage(response)).thenReturn(Task.never)
       when(channel.close()).thenReturn(Task.unit)
 
-      val t = responseApplication(network).failed.evaluated
-
-      t shouldBe a[TimeoutException]
+      sendResponse(network, response).evaluatedFailure shouldBe a[TimeoutException]
       verify(channel).close()
     }
 
@@ -120,15 +109,15 @@
       val channel1 = mock[Channel[String, KMessage[String]]]
       val channel2 = mock[Channel[String, KMessage[String]]]
       when(peerGroup.server())
-        .thenReturn(Observable(ChannelCreated(channel1), ChannelCreated(channel2)))
-
-      when(channel1.in).thenReturn(Observable.never)
-      when(channel2.in).thenReturn(Observable.eval(request))
+        .thenReturn(ConnectableSubject(Observable(ChannelCreated(channel1), ChannelCreated(channel2))))
+
+      when(channel1.in).thenReturn(ConnectableSubject(Observable.never))
+      when(channel2.in).thenReturn(ConnectableSubject(Observable.eval(request)))
 
       when(channel1.close()).thenReturn(Task.unit)
       when(channel2.close()).thenReturn(Task.unit)
 
-      val actualRequest = requestExtractor(network).runToFuture.futureValue
+      val actualRequest = requestExtractor(network).evaluated
 
       actualRequest shouldBe request
       verify(channel1).close()
@@ -140,7 +129,7 @@
       val client = mock[Channel[String, KMessage[String]]]
       when(peerGroup.client(targetRecord.routingAddress)).thenReturn(Task(client))
       when(client.sendMessage(request)).thenReturn(Task.unit)
-      when(client.in).thenReturn(Observable.eval(response))
+      when(client.in).thenReturn(ConnectableSubject(Observable.eval(response)))
       when(client.close()).thenReturn(Task.unit)
 
       val actualResponse = clientRpc(network).evaluated
@@ -157,9 +146,7 @@
         .thenReturn(Task.raiseError(exception))
       when(client.close()).thenReturn(Task.unit)
 
-      val t: Throwable = clientRpc(network).failed.evaluated
-
-      t shouldBe exception
+      clientRpc(network).evaluatedFailure shouldBe exception
     }
 
     s"Client $label" should "close client channels when sendMessage calls fail" in {
@@ -170,9 +157,7 @@
       when(client.sendMessage(request)).thenReturn(Task.raiseError(exception))
       when(client.close()).thenReturn(Task.unit)
 
-      val t: Throwable = clientRpc(network).failed.evaluated
-
-      t shouldBe exception
+      clientRpc(network).evaluatedFailure shouldBe exception
       verify(client).close()
     }
 
@@ -181,12 +166,10 @@
       val client = mock[Channel[String, KMessage[String]]]
       when(peerGroup.client(targetRecord.routingAddress)).thenReturn(Task(client))
       when(client.sendMessage(request)).thenReturn(Task.unit)
-      when(client.in).thenReturn(Observable.fromTask(Task.never))
-      when(client.close()).thenReturn(Task.unit)
-
-      val t: Throwable = clientRpc(network).failed.evaluated
-
-      t shouldBe a[TimeoutException]
+      when(client.in).thenReturn(ConnectableSubject(Observable.fromTask(Task.never)))
+      when(client.close()).thenReturn(Task.unit)
+
+      clientRpc(network).evaluatedFailure shouldBe a[TimeoutException]
       verify(client).close()
     }
   }
@@ -196,135 +179,24 @@
     val channel1 = mock[Channel[String, KMessage[String]]]
     val channel2 = mock[Channel[String, KMessage[String]]]
     when(peerGroup.server())
-      .thenReturn(Observable(ChannelCreated(channel1), ChannelCreated(channel2)))
-
-    when(channel1.in).thenReturn(Observable.eval(findNodes))
-    when(channel2.in).thenReturn(Observable.eval(ping))
-=======
-  "Server findNodes" should "not close server channels (it is the responsibility of the response handler)" in {
-    val (network, peerGroup) = createKNetwork
-    val channel = mock[Channel[String, KMessage[String]]]
-
-    when(peerGroup.server()).thenReturn(Observable.eval(ChannelCreated(channel)).publish)
-    when(channel.in).thenReturn(Observable.eval(findNodes).publish)
-    when(channel.close()).thenReturn(Task.unit)
-    val findNodesConnectable = network.findNodes
-    val nodesCF = findNodesConnectable.headL.runToFuture
-    findNodesConnectable.connect()
-
-    val (request, _) = nodesCF.futureValue
-    request shouldBe findNodes
-    verify(channel, never()).close()
-  }
-
-  "Server findNodes" should "close server channel in the response task" in {
-    val (network, peerGroup) = createKNetwork
-    val channel = mock[Channel[String, KMessage[String]]]
-
-    when(peerGroup.server()).thenReturn(Observable.eval(ChannelCreated(channel)).publish)
-    when(channel.in).thenReturn(Observable.eval(findNodes).publish)
-    when(channel.sendMessage(nodes)).thenReturn(Task.unit)
-    when(channel.close()).thenReturn(Task.unit)
-    val findNodesConnectable = network.findNodes
-
-    val nodesCF = findNodesConnectable.headL.runToFuture
-    findNodesConnectable.connect()
-    val (_, responseHandler) = nodesCF.futureValue
-    responseHandler(nodes).evaluated
-
-    verify(channel).close()
-  }
-
-  "Server findNodes" should "close server channel in timed out response task" in {
-    val (network, peerGroup) = createKNetwork
-    val channel = mock[Channel[String, KMessage[String]]]
-
-    when(peerGroup.server()).thenReturn(Observable.eval(ChannelCreated(channel)).publish)
-    when(channel.in).thenReturn(Observable.eval(findNodes).publish)
-
-    when(channel.sendMessage(nodes)).thenReturn(Task.never)
-    when(channel.close()).thenReturn(Task.unit)
-    val findNodesConnectable = network.findNodes
-    val nodesCF = findNodesConnectable.headL.runToFuture
-    findNodesConnectable.connect()
-
-    val (_, responseHandler) = nodesCF.futureValue
-    val t = responseHandler(nodes).failed.evaluated
->>>>>>> 2a80984b
+      .thenReturn(ConnectableSubject(Observable(ChannelCreated(channel1), ChannelCreated(channel2))))
+
+    when(channel1.in).thenReturn(ConnectableSubject(Observable.eval(findNodes)))
+    when(channel2.in).thenReturn(ConnectableSubject(Observable.eval(ping)))
 
     when(channel2.sendMessage(pong)).thenReturn(Task.unit)
 
-<<<<<<< HEAD
     when(channel1.close()).thenReturn(Task.unit)
     when(channel2.close()).thenReturn(Task.unit)
-=======
-  "Client findNodes" should "close client channels when requests are successful" in {
-    val (network, peerGroup) = createKNetwork
-    val client = mock[Channel[String, KMessage[String]]]
-
-    when(peerGroup.client(targetRecord.routingAddress)).thenReturn(Task(client))
-    when(client.sendMessage(findNodes)).thenReturn(Task.unit)
-    val nodeConnectableStream = Observable.eval(nodes).publish
-    when(client.in).thenReturn(nodeConnectableStream)
-    when(client.close()).thenReturn(Task.unit)
-
-    val responseCF = network.findNodes(targetRecord, findNodes).runToFuture
-
-    responseCF.futureValue shouldBe nodes
-
-    verify(client).close()
-
-  }
->>>>>>> 2a80984b
-
-    val (actualRequest, handler) = network.pingRequests().headL.runToFuture.futureValue
+
+    val (actualRequest, handler) = network.pingRequests().headL.evaluated
 
     actualRequest shouldBe ping
     verify(channel1).close()
     verify(channel2, never()).close()
 
-<<<<<<< HEAD
     handler(Some(pong)).runToFuture.futureValue
     verify(channel2).close()
-=======
-    t shouldBe exception
-  }
-
-  "Client findNodes" should "close client channels when sendMessage calls fail" in {
-    val (network, peerGroup) = createKNetwork
-    val client = mock[Channel[String, KMessage[String]]]
-    val exception = new Exception("failed")
-    when(peerGroup.client(targetRecord.routingAddress)).thenReturn(Task(client))
-    when(client.sendMessage(findNodes)).thenReturn(Task.raiseError(exception))
-    val nodeConnectableStream = Observable.eval(nodes).publish
-    when(client.in).thenReturn(nodeConnectableStream)
-    when(client.close()).thenReturn(Task.unit)
-    val responseCF = network.findNodes(targetRecord, findNodes).failed.runToFuture
-    nodeConnectableStream.connect()
-
-    val t: Throwable =
-      responseCF.futureValue
-
-    t shouldBe exception
-    verify(client).close()
-  }
-
-  "Client findNodes" should "close client channels when response fails to arrive" in {
-    val (network, peerGroup) = createKNetwork
-    val client = mock[Channel[String, KMessage[String]]]
-    when(peerGroup.client(targetRecord.routingAddress)).thenReturn(Task(client))
-    when(client.sendMessage(findNodes)).thenReturn(Task.unit)
-    val con = Observable.fromTask(Task.never).publish
-    when(client.in).thenReturn(con)
-    when(client.close()).thenReturn(Task.unit)
-
-    val failed = network.findNodes(targetRecord, findNodes).failed.runToFuture
-    val t: Throwable =
-      failed.futureValue
-
-    t shouldBe a[TimeoutException]
-    verify(client).close()
->>>>>>> 2a80984b
   }
 }
 
@@ -341,6 +213,7 @@
 
   private def createKNetwork: (KNetwork[String], PeerGroup[String, KMessage[String]]) = {
     val peerGroup = mock[PeerGroup[String, KMessage[String]]]
+    when(peerGroup.server()).thenReturn(ConnectableSubject(Observable.empty))
     (new KNetworkScalanetImpl(peerGroup, 50 millis), peerGroup)
   }
 
@@ -350,10 +223,7 @@
     rpc(network).headL.map(_._1)
   }
 
-  private def sendResponse[Request <: KRequest[String], Response <: KResponse[String]](
-      rpc: KNetwork[String] => Observable[(Request, Option[Response] => Task[Unit])]
-  )(response: Option[Response])(network: KNetwork[String]): Task[Unit] = {
-    val (_, handler) = rpc(network).headL.runToFuture.futureValue
-    handler(response)
+  def sendResponse(network: KNetwork[String], response: KResponse[String]): Task[Unit] = {
+    network.kRequests.headL.flatMap { case (_, handler) => handler(Some(response)) }
   }
 }