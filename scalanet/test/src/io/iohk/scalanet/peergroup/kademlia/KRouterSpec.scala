package io.iohk.scalanet.peergroup.kademlia

import java.time.Clock
import java.util.UUID

import io.iohk.scalanet.peergroup.kademlia.Generators.{aRandomBitVector, aRandomNodeRecord}
import io.iohk.scalanet.peergroup.kademlia.KMessage.KRequest.{FindNodes, Ping}
import io.iohk.scalanet.peergroup.kademlia.KMessage.KResponse
import io.iohk.scalanet.peergroup.kademlia.KMessage.KResponse.{Nodes, Pong}
import io.iohk.scalanet.peergroup.kademlia.KRouter.{Config, NodeRecord}
import io.iohk.scalanet.peergroup.kademlia.KRouterSpec._
import monix.eval.Task
import monix.execution.Scheduler
import monix.reactive.Observable
import org.mockito.Mockito.{reset, when}
import org.mockito.invocation.InvocationOnMock
import org.scalatest.FreeSpec
import org.scalatest.Matchers._
import org.scalatest.concurrent.ScalaFutures._
import org.scalatest.mockito.MockitoSugar._
import scodec.bits._
import scala.concurrent.duration._

class KRouterSpec extends FreeSpec {

  implicit val patienceConfig: PatienceConfig =
    PatienceConfig(1 second, 100 millis)

  import monix.execution.Scheduler.Implicits.global

  "A node" - {
    "should locate this node's own id" in {
      val krouter = aKRouter()

      krouter
        .get(krouter.config.nodeRecord.id)
        .futureValue shouldBe krouter.config.nodeRecord
    }

    "should locate any bootstrap nodes" in {
      val bootstrapRecord = aRandomNodeRecord()
      val krouter = aKRouter(knownPeers = Set(bootstrapRecord))

      krouter.get(bootstrapRecord.id).futureValue shouldBe bootstrapRecord
    }

    "should not locate an unknown node - no bootstrap" in {
      val krouter = aKRouter()
      val someNodeId = aRandomBitVector()

      whenReady(krouter.get(someNodeId).failed) { e =>
        e shouldBe an[Exception]
        e.getMessage should startWith(
          s"Lookup failed for get(${someNodeId.toHex})"
        )
      }
    }

    "should not locate an unknown node - with bootstrap" in {
      val bootstrapRecord = aRandomNodeRecord()
      val selfRecord = aRandomNodeRecord()
      val krouter = aKRouter(nodeRecord = selfRecord, knownPeers = Set(bootstrapRecord))
      val someNodeId = aRandomBitVector()

      when(knetwork.findNodes(to = bootstrapRecord, request = FindNodes(uuid, selfRecord, someNodeId)))
        .thenReturn(Task.now(Nodes(uuid, bootstrapRecord, Seq.empty)))

      whenReady(krouter.get(someNodeId).failed) { e =>
        e shouldBe an[Exception]
        e.getMessage should startWith(
          s"Lookup failed for get(${someNodeId.toHex}). Got an exception: java.lang.Exception: Target node id ${someNodeId.toHex} not loaded into kBuckets"
        )
      }
    }

    "should perform a network lookup for nodes it does not know about" in {
      val selfRecord = aRandomNodeRecord()
      val bootstrapRecord = aRandomNodeRecord()
      val otherNode = aRandomNodeRecord()

      val krouter = aKRouter(selfRecord, Set(bootstrapRecord))
      val nodesResponse = Nodes(uuid, bootstrapRecord, Seq(otherNode))
      when(knetwork.findNodes(to = bootstrapRecord, request = FindNodes(uuid, selfRecord, otherNode.id)))
        .thenReturn(Task.now(nodesResponse))

      krouter.get(otherNode.id).futureValue shouldBe otherNode
    }

    "should update kbuckets" - {

      val selfRecord = aRandomNodeRecord()
      val otherRecord = aRandomNodeRecord()
      val handler = mock[Option[KResponse[String]] => Task[Unit]]

      "when receiving a PING" in {
        when(handler.apply(Some(Pong(uuid, selfRecord)))).thenReturn(Task.unit)
        when(knetwork.kRequests).thenReturn(Observable((Ping(uuid, otherRecord), handler)))

        val krouter = aKRouter(selfRecord, Set.empty)

        krouter.get(otherRecord.id).futureValue shouldBe otherRecord
      }

      "when receiving a FIND_NODES" in {
        when(handler.apply(Some(Nodes(uuid, selfRecord, Seq())))).thenReturn(Task.unit)
        when(knetwork.kRequests).thenReturn(Observable((FindNodes(uuid, otherRecord, otherRecord.id), handler)))

        val krouter = aKRouter(selfRecord, Set.empty)

        krouter.get(otherRecord.id).futureValue shouldBe otherRecord
      }

    }

    "handling scenarios for eviction logic" - {

      // This test constructs a situation where a node with id=0 is pinged by an exhaustive set of 4-bit node ids.
      // This choice of node id means that node id and distance are equal.
      // By generating (and sending pings from) and ensuring k>=8, we are thus able to assert a kbucket state as follows:
      // KBuckets(baseId = 0):
      //	bucket 0: (id=0001, d=1)
      //	bucket 1: (id=0010, d=2), (id=0011, d=3)
      //	bucket 2: (id=0100, d=4), (id=0101, d=5), (id=0110, d=6), (id=0111, d=7)
      //	bucket 3: (id=1000, d=8), (id=1001, d=9), (id=1010, d=10), (id=1011, d=11), (id=1100, d=12), (id=1101, d=13), (id=1110, d=14), (id=1111, d=15)

      // We subsequently set k=3 (to activate eviction logic) and simulate that nodes are unresponsive if their ids
      // are in either {0100} or {1000, 1001, 1010, 1011, 1100}.
      // It should then be the case that the unresponsive nodes are evicted and the bucket state corresponds to
      // bucket 0: (id=0001, d=1)
      // bucket 1: (id=0010, d=2), (id=0011, d=3)
      // bucket 2: (id=0101, d=5), (id=0110, d=6), (id=0111, d=7)
      // bucket 3: (id=1101, d=13), (id=1110, d=14), (id=1111, d=15)

      // We subsequently simulate that the above unresponsive nodes are now responsive (whilst still holding k = 3).
      // This then leads to an expected kbucket state of
      // bucket 0: (id=0001, d=1)
      // bucket 1: (id=0010, d=2), (id=0011, d=3)
      // bucket 2: (id=0101, d=5), (id=0110, d=6), (id=0100, d=4)
      // bucket 3: (id=1010, d=10), (id=1000, d=8), (id=1001, d=9) (because the head, 1000 is moved to the tail and 1011 discarded,

      // The explanation of this state is as follows:
      // For bucket 2, {0100, 0101, 0110} will be added as normal then a ping is received from 0111.
      // This results in the head, 0100 being moved to the tail and 0111 being discarded to give {0101, 0110, 0100}.

      // re bucket 3, {1000, 1001, 1010} will be added as normal then pings will be received from {1011, 1100, 1101, 1110, 1111}.
      // This results in the following sequence of actions
      // the head 1000 is moved to the tail and 1011 discarded to give {1001, 1010, 1000}
      // the head 1001 is moved to the tail and 1100 discarded to give {1010, 1000, 1001}
      // the head 1010  "   "    "  "   "    "  1101    "       "  "   {1000, 1001, 1010}
      // the head 1000  "   "    "  "   "    "  1110    "       "  "   {1001, 1010, 1000}
      // the head 1001  "   "    "  "   "    "  1111    "       "  "   {1010, 1000, 1001}

      val selfRecord = aRandomNodeRecord(bitLength = 4).copy(id = bin"0000")

      "when a bucket has fewer than k entries, node ids should be added to the tail of the bucket" in {

        setupOrderedPings(selfRecord, knetwork, _ => true)

        val krouter: SRouter = aKRouter(selfRecord, Set.empty, k = 8)

        knetwork.kRequests.doOnComplete(Task {
          krouter.kBuckets.bucket(0) shouldBe TimeSet(bin"0001")
          krouter.kBuckets.bucket(1) shouldBe TimeSet(bin"0010", bin"0011")
          krouter.kBuckets.bucket(2) shouldBe TimeSet(bin"0100", bin"0101", bin"0110", bin"0111")
          krouter.kBuckets.bucket(3) shouldBe TimeSet(
            bin"1000",
            bin"1001",
            bin"1010",
            bin"1011",
            bin"1100",
            bin"1101",
            bin"1110",
            bin"1111"
          )
        })
      }

      "when a bucket is full and the head unresponsive, that head entry should be evicted and sender inserted at the tail " in {

        val responsivePredicate: NodeRecord[String] => Boolean = n =>
          !Set(bin"0100").contains(n.id) &&
            !Set(bin"1000", bin"1001", bin"1010", bin"1011", bin"1100").contains(n.id)

        setupOrderedPings(selfRecord, knetwork, responsivePredicate)

        val krouter: SRouter = aKRouter(selfRecord, Set.empty, k = 3)

        knetwork.kRequests.doOnComplete(Task {
          krouter.kBuckets.bucket(0) shouldBe TimeSet(bin"0001")
          krouter.kBuckets.bucket(1) shouldBe TimeSet(bin"0010", bin"0011")
          krouter.kBuckets.bucket(2) shouldBe TimeSet(bin"0101", bin"0110", bin"0111")
          krouter.kBuckets.bucket(3) shouldBe TimeSet(bin"1101", bin"1110", bin"1111")
        })
      }

      "when the bucket is full and the head responsive, that head entry should be moved to the tail and the sender discarded" in {

        setupOrderedPings(selfRecord, knetwork, _ => true)

        val krouter: SRouter = aKRouter(selfRecord, Set.empty, k = 3)

        knetwork.kRequests.doOnComplete(Task {
          krouter.kBuckets.bucket(0) shouldBe TimeSet(bin"0001")
          krouter.kBuckets.bucket(1) shouldBe TimeSet(bin"0010", bin"0011")
          krouter.kBuckets.bucket(2) shouldBe TimeSet(bin"0101", bin"0110", bin"0100")
          krouter.kBuckets.bucket(3) shouldBe TimeSet(bin"1010", bin"1000", bin"1001")
        })
      }
    }
  }
}

object KRouterSpec {

  type SRouter = KRouter[String]
  val knetwork = mock[KNetwork[String]]
  val clock = mock[Clock]
  val uuid = UUID.randomUUID()
  val alpha = 1
  val k = 4000

  when(knetwork.kRequests).thenReturn(Observable.empty)

  def aKRouter(
      nodeRecord: NodeRecord[String] = aRandomNodeRecord(),
      knownPeers: Set[NodeRecord[String]] = Set.empty,
      alpha: Int = alpha,
      k: Int = k
  )(implicit scheduler: Scheduler): SRouter = {

    mockEnrollment(nodeRecord, knownPeers, Seq.empty)
    new KRouter(Config(nodeRecord, knownPeers, alpha, k), knetwork, clock, () => uuid)
  }

  private def setupOrderedPings(
      selfRecord: NodeRecord[String],
      network: KNetwork[String],
      responsivePredicate: NodeRecord[String] => Boolean
  ): Unit = {
    import org.mockito.ArgumentMatchers.any

    reset(knetwork)
    val bitLength: Int = selfRecord.id.size.toInt
    val ids = Generators.genBitVectorExhaustive(bitLength).filterNot(_ == selfRecord.id)
    val handler = mock[Option[KResponse[String]] => Task[Unit]]
    when(handler.apply(Some(Pong(uuid, selfRecord)))).thenReturn(Task.unit)

    when(knetwork.ping(any(), any())).thenAnswer((invocation: InvocationOnMock) => {
      val to = invocation.getArgument(0).asInstanceOf[NodeRecord[String]]
      if (responsivePredicate(to))
        Task.now(Pong(uuid, to))
      else
        Task.raiseError(new Exception("Donnae want this one"))
    })
    val kRequests =
      Observable.fromIterable(ids.map(id => (Ping(uuid, aRandomNodeRecord(bitLength).copy(id = id)), handler)))

    when(knetwork.kRequests).thenReturn(kRequests)
  }

  private def mockEnrollment(
      nodeRecord: NodeRecord[String],
      knownPeers: Set[NodeRecord[String]],
      otherNodes: Seq[NodeRecord[String]]
  ): Unit = {
    import org.mockito.ArgumentMatchers.{eq => meq}

<<<<<<< HEAD
    when(knetwork.findNodes(anyOf(knownPeers), meq(FindNodes(uuid, nodeRecord, nodeRecord.id))))
      .thenAnswer((invocation: InvocationOnMock) => {
        val to = invocation.getArgument(0).asInstanceOf[NodeRecord[String]]
        Task.now(Nodes(uuid, to, otherNodes))
      })
  }

  private def anyOf[T](s: Set[T]): T = {
    import org.mockito.ArgumentMatchers.argThat
    argThat(s.contains)
=======
    val config = Config(nodeRecord, knownPeers, alpha, k)
    new KRouter(config, knetwork)
>>>>>>> 2a80984b
  }
}<|MERGE_RESOLUTION|>--- conflicted
+++ resolved
@@ -10,7 +10,6 @@
 import io.iohk.scalanet.peergroup.kademlia.KRouter.{Config, NodeRecord}
 import io.iohk.scalanet.peergroup.kademlia.KRouterSpec._
 import monix.eval.Task
-import monix.execution.Scheduler
 import monix.reactive.Observable
 import org.mockito.Mockito.{reset, when}
 import org.mockito.invocation.InvocationOnMock
@@ -19,14 +18,14 @@
 import org.scalatest.concurrent.ScalaFutures._
 import org.scalatest.mockito.MockitoSugar._
 import scodec.bits._
+import monix.execution.Scheduler.Implicits.global
+
 import scala.concurrent.duration._
 
 class KRouterSpec extends FreeSpec {
 
   implicit val patienceConfig: PatienceConfig =
     PatienceConfig(1 second, 100 millis)
-
-  import monix.execution.Scheduler.Implicits.global
 
   "A node" - {
     "should locate this node's own id" in {
@@ -226,7 +225,7 @@
       knownPeers: Set[NodeRecord[String]] = Set.empty,
       alpha: Int = alpha,
       k: Int = k
-  )(implicit scheduler: Scheduler): SRouter = {
+  ): SRouter = {
 
     mockEnrollment(nodeRecord, knownPeers, Seq.empty)
     new KRouter(Config(nodeRecord, knownPeers, alpha, k), knetwork, clock, () => uuid)
@@ -265,7 +264,6 @@
   ): Unit = {
     import org.mockito.ArgumentMatchers.{eq => meq}
 
-<<<<<<< HEAD
     when(knetwork.findNodes(anyOf(knownPeers), meq(FindNodes(uuid, nodeRecord, nodeRecord.id))))
       .thenAnswer((invocation: InvocationOnMock) => {
         val to = invocation.getArgument(0).asInstanceOf[NodeRecord[String]]
@@ -276,9 +274,5 @@
   private def anyOf[T](s: Set[T]): T = {
     import org.mockito.ArgumentMatchers.argThat
     argThat(s.contains)
-=======
-    val config = Config(nodeRecord, knownPeers, alpha, k)
-    new KRouter(config, knetwork)
->>>>>>> 2a80984b
   }
 }