package io.iohk.scalanet.peergroup

import io.iohk.scalanet.TaskValues._
import io.iohk.scalanet.peergroup.PeerGroup.ChannelSetupException
import io.iohk.scalanet.peergroup.PeerGroup.ServerEvent._
import monix.execution.Scheduler
import org.scalatest.Matchers._
import org.scalatest.RecoverMethods.{recoverToExceptionIf, recoverToSucceededIf}
import org.scalatest.concurrent.ScalaFutures._

import scala.concurrent.Future
import scala.util.Random

object StandardTestPack {

  def messagingTest[A](alice: PeerGroup[A, String], bob: PeerGroup[A, String])(implicit scheduler: Scheduler): Unit = {
    val alicesMessage = Random.alphanumeric.take(1024).mkString
    val bobsMessage = Random.alphanumeric.take(1024).mkString

<<<<<<< HEAD
    val bobReceived: Future[String] =
      bob.server().collectChannelCreated.mergeMap(channel => channel.in).headL.runToFuture
    bob.server().collectChannelCreated.foreach(channel => channel.sendMessage(bobsMessage).runToFuture)

    val aliceClient = alice.client(bob.processAddress).evaluated
    val aliceReceived = aliceClient.in.headL.runToFuture
    aliceClient.sendMessage(alicesMessage).runToFuture
=======
    bob.server().collectChannelCreated.foreach(channel => channel.sendMessage(bobsMessage).runToFuture)
    val aliceClient = alice.client(bob.processAddress).evaluated
    val aliceReceived = aliceClient.in.headL.runToFuture

    aliceClient.sendMessage(alicesMessage).runToFuture
    val bobReceived: Future[String] =
      bob.server().collectChannelCreated.mergeMap(channel => channel.in).headL.runToFuture
    aliceClient.in.connect()
    bob.server().collectChannelCreated.foreach(_.in.connect())
    bob.server().connect()
>>>>>>> 2a80984b

    bobReceived.futureValue shouldBe alicesMessage
    aliceReceived.futureValue shouldBe bobsMessage
  }

  def serverMultiplexingTest[A](alice: PeerGroup[A, String], bob: PeerGroup[A, String])(
      implicit scheduler: Scheduler
  ): Unit = {
    val alicesMessage = Random.alphanumeric.take(1024).mkString
    val bobsMessage = Random.alphanumeric.take(1024).mkString
<<<<<<< HEAD
=======

>>>>>>> 2a80984b
    bob.server().collectChannelCreated.foreach(channel => channel.sendMessage(bobsMessage).runToFuture)

    val aliceClient1 = alice.client(bob.processAddress).evaluated
    val aliceClient2 = alice.client(bob.processAddress).evaluated

    val aliceReceived1 = aliceClient1.in.headL.runToFuture
    val aliceReceived2 = aliceClient2.in.headL.runToFuture
<<<<<<< HEAD

=======
>>>>>>> 2a80984b
    aliceClient1.sendMessage(alicesMessage).runToFuture
    aliceClient2.sendMessage(alicesMessage).runToFuture

    aliceClient1.in.connect()
    aliceClient2.in.connect()
    bob.server().collectChannelCreated.foreach(channel => channel.in.connect())
    bob.server().connect()
    aliceReceived1.futureValue shouldBe bobsMessage
    aliceReceived2.futureValue shouldBe bobsMessage

    recoverToSucceededIf[IllegalStateException](aliceReceived2)
  }

  def shouldErrorForMessagingAnInvalidAddress[A](alice: PeerGroup[A, String], invalidAddress: A)(
      implicit scheduler: Scheduler
  ): Unit = {

    val aliceError = recoverToExceptionIf[ChannelSetupException[InetMultiAddress]] {
      alice.client(invalidAddress).runToFuture
    }

    aliceError.futureValue.to shouldBe invalidAddress
  }
}<|MERGE_RESOLUTION|>--- conflicted
+++ resolved
@@ -17,15 +17,6 @@
     val alicesMessage = Random.alphanumeric.take(1024).mkString
     val bobsMessage = Random.alphanumeric.take(1024).mkString
 
-<<<<<<< HEAD
-    val bobReceived: Future[String] =
-      bob.server().collectChannelCreated.mergeMap(channel => channel.in).headL.runToFuture
-    bob.server().collectChannelCreated.foreach(channel => channel.sendMessage(bobsMessage).runToFuture)
-
-    val aliceClient = alice.client(bob.processAddress).evaluated
-    val aliceReceived = aliceClient.in.headL.runToFuture
-    aliceClient.sendMessage(alicesMessage).runToFuture
-=======
     bob.server().collectChannelCreated.foreach(channel => channel.sendMessage(bobsMessage).runToFuture)
     val aliceClient = alice.client(bob.processAddress).evaluated
     val aliceReceived = aliceClient.in.headL.runToFuture
@@ -36,7 +27,6 @@
     aliceClient.in.connect()
     bob.server().collectChannelCreated.foreach(_.in.connect())
     bob.server().connect()
->>>>>>> 2a80984b
 
     bobReceived.futureValue shouldBe alicesMessage
     aliceReceived.futureValue shouldBe bobsMessage
@@ -47,10 +37,7 @@
   ): Unit = {
     val alicesMessage = Random.alphanumeric.take(1024).mkString
     val bobsMessage = Random.alphanumeric.take(1024).mkString
-<<<<<<< HEAD
-=======
 
->>>>>>> 2a80984b
     bob.server().collectChannelCreated.foreach(channel => channel.sendMessage(bobsMessage).runToFuture)
 
     val aliceClient1 = alice.client(bob.processAddress).evaluated
@@ -58,10 +45,6 @@
 
     val aliceReceived1 = aliceClient1.in.headL.runToFuture
     val aliceReceived2 = aliceClient2.in.headL.runToFuture
-<<<<<<< HEAD
-
-=======
->>>>>>> 2a80984b
     aliceClient1.sendMessage(alicesMessage).runToFuture
     aliceClient2.sendMessage(alicesMessage).runToFuture
 
