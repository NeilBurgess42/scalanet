package io.iohk.scalanet.discovery.ethereum.v4

import cats.effect.{Clock, Resource}
import cats.effect.concurrent.{Deferred, Ref}
import cats.implicits._
import io.iohk.scalanet.discovery.crypto.{PrivateKey, SigAlg}
import io.iohk.scalanet.discovery.ethereum.{Node, EthereumNodeRecord}
import io.iohk.scalanet.discovery.hash.Hash
import io.iohk.scalanet.kademlia.XorOrdering
import io.iohk.scalanet.peergroup.Addressable
import java.net.InetAddress
import monix.eval.Task
import scala.concurrent.duration._
import scala.util.control.NonFatal
import scodec.{Codec, Attempt}
import scodec.bits.BitVector
import com.typesafe.scalalogging.LazyLogging
import scala.collection.immutable.SortedSet

/** Represent the minimal set of operations the rest of the system
  * can expect from the service to be able to talk to other peers.
  */
trait DiscoveryService {

  /** Try to look up a node either in the local cache or
    * by performing a recursive lookup on the network. */
  def getNode(nodeId: Node.Id): Task[Option[Node]]

  /** Return all currently bonded nodes. */
  def getNodes: Task[Set[Node]]

  /** Try to get the ENR record of the given node to add it to the cache. */
  def addNode(node: Node): Task[Unit]

  /** Remove a node from the local cache. */
  def removeNode(nodeId: Node.Id): Task[Unit]

  /** Update the local node with an updated external address,
    * incrementing the local ENR sequence.
    */
  def updateExternalAddress(ip: InetAddress): Task[Unit]

  /** The local node representation. */
  def getLocalNode: Task[Node]

  /** Lookup the nodes closest to a given target. */
  def lookup(target: Node.Id): Task[SortedSet[Node]]

  /** Lookup a random target, to discovery new nodes along the way. */
  def lookupRandom: Task[Set[Node]]
}

object DiscoveryService {
  import DiscoveryRPC.{Call, Proc}
  import DiscoveryNetwork.Peer
  import KBucketsWithSubnetLimits.SubnetLimits

  type ENRSeq = Long
  type Timestamp = Long
  type StateRef[A] = Ref[Task, State[A]]

  /** Implement the Discovery v4 protocol:
    *
    * https://github.com/ethereum/devp2p/blob/master/discv4.md
    *
    * - maintain the state of K-buckets
    * - return node candidates for the rest of the system
    * - bond with the other nodes
    * - respond to incoming requests
    * - periodically try to discover new nodes
    * - periodically ping nodes
    */
  def apply[A](
      privateKey: PrivateKey,
      node: Node,
      config: DiscoveryConfig,
      network: DiscoveryNetwork[A],
      toAddress: Node.Address => A,
      enrollInBackground: Boolean = false
  )(
      implicit sigalg: SigAlg,
      enrCodec: Codec[EthereumNodeRecord.Content],
      addressable: Addressable[A],
      clock: Clock[Task]
  ): Resource[Task, DiscoveryService] =
    Resource
      .make {
        for {
          _ <- checkKeySize("private key", privateKey, sigalg.PrivateKeyBytesSize)
          _ <- checkKeySize("node ID", node.id, sigalg.PublicKeyBytesSize)
          // Use the current time to set the ENR sequence to something fresh.
          now <- clock.monotonic(MILLISECONDS)
          enr <- Task(EthereumNodeRecord.fromNode(node, privateKey, seq = now).require)
          stateRef <- Ref[Task].of(State[A](node, enr, SubnetLimits.fromConfig(config)))
          service <- Task(new ServiceImpl[A](privateKey, config, network, stateRef, toAddress))
          // Start handling requests, we need them during enrolling so the peers can ping and bond with us.
          cancelToken <- network.startHandling(service)
          // Contact the bootstrap nodes.
          // Setting the enrolled status here because we could potentially repeat enrollment until it succeeds.
          enroll = service.enroll().guarantee(stateRef.update(_.setEnrolled))
          // Periodically discover new nodes.
          discover = service.lookupRandom.delayExecution(config.discoveryPeriod).loopForever
          // Enrollment can be run in the background if it takes very long.
          discoveryFiber <- if (enrollInBackground) {
            (enroll >> discover).start
          } else {
            enroll >> discover.start
          }
        } yield (service, cancelToken, discoveryFiber)
      } {
        case (_, cancelToken, discoveryFiber) =>
          cancelToken.cancel >> discoveryFiber.cancel
      }
      .map(_._1)

  protected[v4] def checkKeySize(name: String, key: BitVector, expectedBytesSize: Int): Task[Unit] =
    Task
      .raiseError(
        new IllegalArgumentException(
          s"Expected the $name to be ${expectedBytesSize} bytes; got ${key.size / 8} bytes."
        )
      )
      .whenA(key.size != expectedBytesSize * 8)

  protected[v4] case class BondingResults(
      // Completed if the remote poor responds with a Pong during the bonding process.
      pongReceived: Deferred[Task, Boolean],
      // Completed if the remote peer pings us during the bonding process.
      pingReceived: Deferred[Task, Unit]
  )
  protected[v4] object BondingResults {
    def apply(): Task[BondingResults] =
      for {
        pong <- Deferred[Task, Boolean]
        ping <- Deferred[Task, Unit]
      } yield BondingResults(pong, ping)

    def unsafe(): BondingResults =
      BondingResults(Deferred.unsafe[Task, Boolean], Deferred.unsafe[Task, Unit])
  }

  protected[v4] type FetchEnrResult = Deferred[Task, Option[EthereumNodeRecord]]

  protected[v4] case class State[A](
      node: Node,
      enr: EthereumNodeRecord,
      // Kademlia buckets with hashes of the nodes' IDs in them.
      kBuckets: KBucketsWithSubnetLimits[A],
      kademliaIdToNodeId: Map[Hash, Node.Id],
      nodeMap: Map[Node.Id, Node],
      enrMap: Map[Node.Id, EthereumNodeRecord],
      // Last time a peer responded with a Pong to our Ping.
      lastPongTimestampMap: Map[Peer[A], Timestamp],
      // Deferred results so we can ensure there's only one concurrent Ping to a given peer.
      bondingResultsMap: Map[Peer[A], BondingResults],
      // Deferred ENR fetches so we only do one at a time to a given peer.
      fetchEnrMap: Map[Peer[A], FetchEnrResult],
      // Indicate whether enrollment hash finished.
      hasEnrolled: Boolean
  ) {
    def isSelf(peer: Peer[A]): Boolean =
      peer.id == node.id

    def withLastPongTimestamp(peer: Peer[A], timestamp: Timestamp): State[A] =
      copy(lastPongTimestampMap = lastPongTimestampMap.updated(peer, timestamp))

    def withBondingResults(peer: Peer[A], results: BondingResults): State[A] =
      copy(bondingResultsMap = bondingResultsMap.updated(peer, results))

    def withEnrAndAddress(
        peer: Peer[A],
        enr: EthereumNodeRecord,
        address: Node.Address,
        addToBucket: Boolean = true
    ): State[A] = {
      copy(
        enrMap = enrMap.updated(peer.id, enr),
        nodeMap = nodeMap.updated(peer.id, Node(peer.id, address)),
        kBuckets =
          if (isSelf(peer))
            kBuckets
          else if (kBuckets.contains(peer))
            kBuckets.touch(peer)
          else if (addToBucket)
            kBuckets.add(peer)
          else
            kBuckets,
        kademliaIdToNodeId = kademliaIdToNodeId.updated(peer.kademliaId, peer.id)
      )
    }

    def withTouch(peer: Peer[A]): State[A] =
      copy(kBuckets = kBuckets.touch(peer))

    def clearBondingResults(peer: Peer[A]): State[A] =
      copy(bondingResultsMap = bondingResultsMap - peer)

    def clearLastPongTimestamp(peer: Peer[A]): State[A] =
      copy(lastPongTimestampMap = lastPongTimestampMap - peer)

    def withEnrFetch(peer: Peer[A], result: FetchEnrResult): State[A] =
      copy(fetchEnrMap = fetchEnrMap.updated(peer, result))

    def clearEnrFetch(peer: Peer[A]): State[A] =
      copy(fetchEnrMap = fetchEnrMap - peer)

    def removePeer(peer: Peer[A], toAddress: Node.Address => A): State[A] = {
      // We'll have ony one node/enr for this peer ID, but it may be with a different address.
      // This can happen if we get a fake neighbor respose from a malicious peer, with the ID
      // of an honest node and an ureachable address. We shouldn't remote the honest node.
      (nodeMap.get(peer.id) match {
        case Some(node) if toAddress(node.address) == peer.address =>
          copy(
            nodeMap = nodeMap - peer.id,
            enrMap = enrMap - peer.id,
            kBuckets = kBuckets.remove(peer),
            kademliaIdToNodeId = kademliaIdToNodeId - peer.kademliaId
          )
        case _ => this
      }).copy(
        // We can always remove these entries as they are keyed by ID+Address.
        lastPongTimestampMap = lastPongTimestampMap - peer,
        bondingResultsMap = bondingResultsMap - peer
      )
    }

    def removePeer(peerId: Node.Id, toAddress: Node.Address => A): State[A] = {
      // Find any Peer records that correspond to this ID.
      val peers =
        nodeMap.get(peerId).map(node => Peer(node.id, toAddress(node.address))).toSeq ++
          lastPongTimestampMap.keys.filter(_.id == peerId).toSeq ++
          bondingResultsMap.keys.filter(_.id == peerId).toSeq

      copy(
        nodeMap = nodeMap - peerId,
        enrMap = enrMap - peerId,
        lastPongTimestampMap = lastPongTimestampMap.filterNot {
          case (peer, _) => peer.id == peerId
        },
        bondingResultsMap = bondingResultsMap.filterNot {
          case (peer, _) => peer.id == peerId
        },
        kBuckets = peers.foldLeft(kBuckets)(_.remove(_)),
        kademliaIdToNodeId = kademliaIdToNodeId - Node.kademliaId(peerId)
      )
<<<<<<< HEAD
    }
=======

    def setEnrolled: State[A] =
      copy(hasEnrolled = true)
>>>>>>> dc8142a0
  }
  protected[v4] object State {
    def apply[A: Addressable](
        node: Node,
        enr: EthereumNodeRecord,
        subnetLimits: SubnetLimits
    ): State[A] = State[A](
      node = node,
      enr = enr,
      kBuckets = KBucketsWithSubnetLimits[A](node, subnetLimits),
      kademliaIdToNodeId = Map(node.kademliaId -> node.id),
      nodeMap = Map(node.id -> node),
      enrMap = Map(node.id -> enr),
      lastPongTimestampMap = Map.empty[Peer[A], Timestamp],
      bondingResultsMap = Map.empty[Peer[A], BondingResults],
      fetchEnrMap = Map.empty[Peer[A], FetchEnrResult],
      hasEnrolled = false
    )
  }

  protected[v4] class ServiceImpl[A](
      privateKey: PrivateKey,
      config: DiscoveryConfig,
      rpc: DiscoveryRPC[Peer[A]],
      stateRef: StateRef[A],
      toAddress: Node.Address => A
  )(
      implicit clock: Clock[Task],
      sigalg: SigAlg,
      enrCodec: Codec[EthereumNodeRecord.Content],
      addressable: Addressable[A]
  ) extends DiscoveryService
      with DiscoveryRPC[Peer[A]]
      with LazyLogging {

    override def getLocalNode: Task[Node] =
      stateRef.get.map(_.node)

    override def addNode(node: Node): Task[Unit] =
      maybeFetchEnr(toPeer(node), None)

    override def getNodes: Task[Set[Node]] =
      stateRef.get.map(_.nodeMap.values.toSet)

    override def getNode(nodeId: Node.Id): Task[Option[Node]] =
      stateRef.get.flatMap { state =>
        state.nodeMap.get(nodeId) match {
          case cached @ Some(_) =>
            Task.pure(cached)
          case None =>
            lookup(nodeId).flatMap {
              case closest if closest.head.id == nodeId =>
                maybeFetchEnr(toPeer(closest.head), None) >>
                  stateRef.get.map(_.nodeMap.get(nodeId))
              case _ =>
                Task.pure(None)
            }
        }
      }

    override def removeNode(nodeId: Node.Id): Task[Unit] =
      stateRef.update { state =>
        if (state.node.id == nodeId) state else state.removePeer(nodeId, toAddress)
      }

    /** Update the node and ENR of the local peer with the new address and ping peers with the new ENR seq. */
    override def updateExternalAddress(ip: InetAddress): Task[Unit] = {
      stateRef
        .modify { state =>
          val node = Node(
            state.node.id,
            Node.Address(ip, udpPort = state.node.address.udpPort, tcpPort = state.node.address.tcpPort)
          )
          if (node == state.node)
            state -> Nil
          else {
            val enr = EthereumNodeRecord.fromNode(node, privateKey, state.enr.content.seq + 1).require
            val notify = state.lastPongTimestampMap.keySet.toList
            state.copy(
              node = node,
              enr = enr,
              nodeMap = state.nodeMap.updated(node.id, node),
              enrMap = state.enrMap.updated(node.id, enr)
            ) -> notify
          }
        }
        .flatMap { peers =>
          // Send our new ENR sequence to the peers so they can pull our latest data.
          Task.parTraverseN(config.kademliaAlpha)(peers)(pingAndMaybeUpdateTimestamp).startAndForget
        }
    }

    /** Handle incoming Ping request. */
    override def ping: Call[Peer[A], Proc.Ping] =
      caller =>
        maybeRemoteEnrSeq =>
          for {
            // Complete any deferred waiting for a ping from this peer, if we initiated the bonding.
            _ <- completePing(caller)
            // To protect against an eclipse attack filling up the k-table after a reboot,
            // only try to bond with an incoming Ping's peer after the initial enrollment
            // hash finished.
            hasEnrolled <- stateRef.get.map(_.hasEnrolled)
            _ <- isBonded(caller)
              .ifM(
                // We may already be bonded but the remote node could have changed its address.
                // It is possible that this is happening during a bonding, in which case we should
                // wait for our Pong response to get to the remote node and be processed first.
                maybeFetchEnr(caller, maybeRemoteEnrSeq, delay = true),
                // Try to bond back, if this is a new node.
                bond(caller)
              )
              .startAndForget
              .whenA(hasEnrolled)
            // Return the latet local ENR sequence.
            enrSeq <- localEnrSeq
          } yield Some(Some(enrSeq))

    /** Handle incoming FindNode request. */
    override def findNode: Call[Peer[A], Proc.FindNode] =
      caller =>
        target =>
          respondIfBonded(caller, "FindNode") {
            for {
              state <- stateRef.get
              targetId = Node.kademliaId(target)
              closestNodeIds = state.kBuckets.closestNodes(targetId, config.kademliaBucketSize)
              closestNodes = closestNodeIds
                .map(state.kademliaIdToNodeId)
                .map(state.nodeMap)
            } yield closestNodes
          }

    /** Handle incoming ENRRequest. */
    override def enrRequest: Call[Peer[A], Proc.ENRRequest] =
      caller => _ => respondIfBonded(caller, "ENRRequest")(stateRef.get.map(_.enr))

    // The methods below are `protected[v4]` so that they can be called from tests individually.
    // Initially they were in the companion object as pure functions but there are just too many
    // parameters to pass around.

    protected[v4] def toPeer(node: Node): Peer[A] =
      Peer(node.id, toAddress(node.address))

    protected[v4] def currentTimeMillis: Task[Long] =
      clock.realTime(MILLISECONDS)

    protected[v4] def localEnrSeq: Task[ENRSeq] =
      stateRef.get.map(_.enr.content.seq)

    /** Check if the given peer has a valid bond at the moment. */
    protected[v4] def isBonded(
        peer: Peer[A]
    ): Task[Boolean] = {
      currentTimeMillis.flatMap { now =>
        stateRef.get.map { state =>
          if (state.isSelf(peer))
            true
          else
            state.lastPongTimestampMap.get(peer) match {
              case None =>
                false
              case Some(timestamp) =>
                timestamp > now - config.bondExpiration.toMillis
            }
        }
      }
    }

    /** Return Some response if the peer is bonded or log some hint about what was requested and return None. */
    protected[v4] def respondIfBonded[T](caller: Peer[A], request: String)(response: Task[T]): Task[Option[T]] =
      isBonded(caller).flatMap {
        case true => response.map(Some(_))
        case false => Task(logger.debug(s"Ignoring $request request from unbonded $caller")).as(None)
      }

    /** Runs the bonding process with the peer, unless already bonded.
      *
      * If the process is already running it waits for the result of that,
      * it doesn't send another ping.
      *
      * If the peer responds it waits for a potential ping to arrive from them,
      * so we can have some reassurance that the peer is also bonded with us
      * and will not ignore our messages.
      */
    protected[v4] def bond(
        peer: Peer[A]
    ): Task[Boolean] =
      isBonded(peer).flatMap {
        case true =>
          // Check that we have an ENR for this peer.
          maybeFetchEnr(peer, maybeRemoteEnrSeq = None, delay = false).startAndForget.as(true)

        case false =>
          initBond(peer).flatMap {
            case Some(result) =>
              result.pongReceived.get.timeoutTo(config.requestTimeout, Task.pure(false))

            case None =>
              Task(logger.debug(s"Trying to bond with $peer...")) >>
                pingAndMaybeUpdateTimestamp(peer)
                  .flatMap {
                    case Some(maybeRemoteEnrSeq) =>
                      for {
                        _ <- Task(logger.debug(s"$peer responded to bond attempt."))
                        // Allow some time for the reciprocating ping to arrive.
                        _ <- awaitPing(peer)
                        // Complete all bonds waiting on this pong, after any pings were received
                        // so that we can now try and send requests with as much confidence as we can get.
                        _ <- completePong(peer, responded = true)
                        // We need the ENR record for the full address to be verified.
                        // First allow some time for our Pong to go back to the caller.
                        _ <- maybeFetchEnr(peer, maybeRemoteEnrSeq, delay = true).startAndForget
                      } yield true

                    case None =>
                      for {
                        _ <- Task(logger.debug(s"$peer did not respond to bond attempt."))
                        _ <- removePeer(peer)
                        _ <- completePong(peer, responded = false)
                      } yield false
                  }
                  .guarantee(stateRef.update(_.clearBondingResults(peer)))
          }
      }

    /** Try to ping the remote peer and update the last pong timestamp if they respond. */
    protected[v4] def pingAndMaybeUpdateTimestamp(peer: Peer[A]): Task[Option[Option[ENRSeq]]] =
      for {
        enrSeq <- localEnrSeq
        maybeResponse <- rpc.ping(peer)(Some(enrSeq)).recover {
          case NonFatal(_) => None
        }
        _ <- updateLastPongTime(peer).whenA(maybeResponse.isDefined)
      } yield maybeResponse

    /** Check and modify the bonding state of the peer: if we're already bonding
      * return the Deferred result we can wait on, otherwise add a new Deferred
      * and return None, in which case the caller has to perform the bonding.
      */
    protected[v4] def initBond(peer: Peer[A]): Task[Option[BondingResults]] =
      for {
        results <- BondingResults()
        maybeExistingResults <- stateRef.modify { state =>
          state.bondingResultsMap.get(peer) match {
            case Some(results) =>
              state -> Some(results)

            case None =>
              state.withBondingResults(peer, results) -> None
          }
        }
      } yield maybeExistingResults

    protected[v4] def updateLastPongTime(peer: Peer[A]): Task[Unit] =
      currentTimeMillis.flatMap { now =>
        stateRef.update { state =>
          state.withLastPongTimestamp(peer, now)
        }
      }

    /** Update the bonding state of the peer with the result,
      * notifying all potentially waiting bonding processes about the outcome.
      */
    protected[v4] def completePong(peer: Peer[A], responded: Boolean): Task[Unit] =
      stateRef
        .modify { state =>
          val maybePongReceived = state.bondingResultsMap.get(peer).map(_.pongReceived)
          state.clearBondingResults(peer) -> maybePongReceived
        }
        .flatMap { maybePongReceived =>
          maybePongReceived.fold(Task.unit)(_.complete(responded))
        }

    /** Allow the remote peer to ping us during bonding, so that we can have a more
      * fungible expectation that if we send a message they will consider us bonded and
      * not ignore it.
      *
      * The deferred should be completed by the ping handler.
      */
    protected[v4] def awaitPing(peer: Peer[A]): Task[Unit] =
      stateRef.get
        .map { state =>
          state.bondingResultsMap.get(peer).map(_.pingReceived)
        }
        .flatMap { maybePingReceived =>
          maybePingReceived.fold(Task.unit)(_.get.timeoutTo(config.requestTimeout, Task.unit))
        }

    /** Complete any deferred we set up during a bonding process expecting a ping to arrive. */
    protected[v4] def completePing(peer: Peer[A]): Task[Unit] =
      stateRef.get
        .map { state =>
          state.bondingResultsMap.get(peer).map(_.pingReceived)
        }
        .flatMap { maybePingReceived =>
          maybePingReceived.fold(Task.unit)(_.complete(()).attempt.void)
        }

    /** Fetch the remote ENR if we don't already have it or if
      * the sequence number we have is less than what we got just now.
      *
      * The execution might be delayed in case we are expecting the other side
      * to receive our Pong first, lest they think we are unbonded.
      * Passing on the variable so the Deferred is entered into the state.
      *  */
    protected[v4] def maybeFetchEnr(
        peer: Peer[A],
        maybeRemoteEnrSeq: Option[ENRSeq],
        delay: Boolean = false
    ): Task[Unit] =
      for {
        state <- stateRef.get
        maybeEnrAndNode = (state.enrMap.get(peer.id), state.nodeMap.get(peer.id))
        needsFetching = maybeEnrAndNode match {
          case _ if state.isSelf(peer) =>
            false
          case (None, _) =>
            true
          case (Some(enr), _) if maybeRemoteEnrSeq.getOrElse(enr.content.seq) > enr.content.seq =>
            true
          case (_, Some(node)) if toAddress(node.address) != peer.address =>
            true
          case _ =>
            false
        }
        _ <- fetchEnr(peer, delay).whenA(needsFetching)
      } yield ()

    /** Fetch a fresh ENR from the peer and store it.
      *
      * Use delay=true if there's a high chance that the other side is still bonding with us
      * and hasn't received our Pong yet, in which case they'd ignore the ENRRequest.
      */
    protected[v4] def fetchEnr(
        peer: Peer[A],
        delay: Boolean = false
    ): Task[Option[EthereumNodeRecord]] = {
      val waitOrFetch =
        for {
          d <- Deferred[Task, Option[EthereumNodeRecord]]
          decision <- stateRef.modify { state =>
            state.fetchEnrMap.get(peer) match {
              case Some(d) =>
                state -> Left(d)
              case None =>
                state.withEnrFetch(peer, d) -> Right(d)
            }
          }
        } yield decision

      waitOrFetch.flatMap {
        case Left(wait) =>
          wait.get.timeoutTo(config.requestTimeout, Task.pure(None))

        case Right(fetch) =>
          val maybeEnr = bond(peer).flatMap {
            case false =>
              Task(logger.debug(s"Could not bond with $peer to fetch ENR")).as(None)
            case true =>
              Task(logger.debug(s"Fetching the ENR from $peer...")) >>
                rpc
                  .enrRequest(peer)(())
                  .delayExecution(if (delay) config.requestTimeout else Duration.Zero)
                  .flatMap {
                    case None =>
                      // At this point we are still bonded with the peer, so they think they can send us requests.
                      // We just have to keep trying to get an ENR for them, until then we can't use them for routing.
                      Task(logger.debug(s"Could not fetch ENR from $peer")).as(None)

                    case Some(enr) =>
                      EthereumNodeRecord.validateSignature(enr, publicKey = peer.id) match {
                        case Attempt.Successful(true) =>
                          // Try to extract the node address from the ENR record and update the node database,
                          // otherwise if there's no address we can use remove the peer.
                          Node.Address.fromEnr(enr) match {
                            case None =>
                              Task(logger.debug(s"Could not extract node address from ENR $enr")) >>
                                removePeer(peer).as(None)

                            case Some(address) if !address.checkRelay(peer) =>
                              Task(logger.debug(s"Ignoring ENR with $address from $peer because of invalid relay IP.")) >>
                                removePeer(peer).as(None)

                            case Some(address) =>
                              Task(logger.info(s"Storing the ENR for $peer")) >>
                                storePeer(peer, enr, address)
                          }

                        case Attempt.Successful(false) =>
                          Task(logger.info(s"Could not validate ENR signature from $peer!")) >>
                            removePeer(peer).as(None)

                        case Attempt.Failure(err) =>
                          Task(logger.error(s"Error validating ENR from $peer: $err")).as(None)
                      }
                  }
          }

          maybeEnr
            .recoverWith {
              case NonFatal(ex) =>
                Task(logger.debug(s"Failed not fetch ENR from $peer: $ex")).as(None)
            }
            .flatTap(fetch.complete)
            .guarantee(stateRef.update(_.clearEnrFetch(peer)))
      }
    }

    /** Add the peer to the node and ENR maps, then see if the bucket the node would fit into isn't already full.
      * If it isn't, add the peer to the routing table, otherwise try to evict the least recently seen peer.
      *
      * Returns None if the routing record was discarded or Some if it was added to the k-buckets.
      *
      * NOTE: Half of the network falls in the first bucket, so we only track `k` of them. If we used
      * this component for routing messages it would be a waste to discard the ENR and use `lookup`
      * every time we need to talk to someone on the other half of the address space, so the ENR is
      * stored regardless of whether we enter the record in the k-buckets.
      */
    protected[v4] def storePeer(
        peer: Peer[A],
        enr: EthereumNodeRecord,
        address: Node.Address
    ): Task[Option[EthereumNodeRecord]] = {
      stateRef
        .modify { state =>
          if (state.isSelf(peer))
            state -> None
          else {
            val (_, bucket) = state.kBuckets.getBucket(peer)
            val (addToBucket, maybeEvict) =
              if (bucket.contains(peer.kademliaId) || bucket.size < config.kademliaBucketSize) {
                // We can just update the records, the bucket either has room or won't need to grow.
                true -> None
              } else {
                // We have to consider evicting somebody or dropping this node.
                false -> Some(state.nodeMap(state.kademliaIdToNodeId(bucket.head)))
              }
            // Store the ENR record and maybe update the k-buckets.
            state.withEnrAndAddress(peer, enr, address, addToBucket) -> maybeEvict
          }
        }
        .flatMap {
          case None =>
            Task(logger.debug(s"Added $peer to the k-buckets.")).as(Some(enr))

          case Some(evictionCandidate) =>
            val evictionPeer = toPeer(evictionCandidate)
            pingAndMaybeUpdateTimestamp(evictionPeer).map(_.isDefined).flatMap {
              case true =>
                // Keep the existing record, discard the new.
                // NOTE: We'll still consider them bonded because they reponded to a ping,
                // so we'll respond to queries and maybe even send requests in recursive
                // lookups, but won't return the peer itself in results.
                // A more sophisticated approach would be to put them in a separate replacement
                // cache for the bucket where they can be drafted from if someone cannot bond again.
                Task(logger.debug(s"Not adding $peer to the k-buckets, keeping $evictionPeer")) >>
                  stateRef.update(_.withTouch(evictionPeer)).as(None)

              case false =>
                // Get rid of the non-responding peer and add the new one
                // then try to add this one again (something else might be trying as well,
                // don't want to end up overfilling the bucket).
                Task(logger.debug(s"Evicting $evictionPeer, maybe replacing with $peer")) >>
                  removePeer(evictionPeer) >>
                  storePeer(peer, enr, address)
            }
        }
    }

    /** Forget everything about this peer. */
    protected[v4] def removePeer(peer: Peer[A]): Task[Unit] =
      stateRef.update(_.removePeer(peer, toAddress))

    /** Locate the k closest nodes to a node ID.
      *
      * Note that it keeps going even if we know the target or find it along the way.
      * Due to the way it allows by default 7 seconds for the k closest neighbors to
      * arrive from each peer we ask (or if they return k quicker then it returns earlier)
      * it could be quite slow if it was used for routing.
      *
      * https://github.com/ethereum/devp2p/blob/master/discv4.md#recursive-lookup
      */
    override def lookup(target: Node.Id): Task[SortedSet[Node]] = {
      val targetId = Node.kademliaId(target)

      implicit val nodeOrdering: Ordering[Node] =
        XorOrdering[Node, Hash](_.kademliaId)(targetId)

      // Find the 16 closest nodes we know of.
      // We'll contact 'alpha' at a time but eventually try all of them
      // unless better candidates are found.
      val init = for {
        _ <- checkKeySize("target public key", target, sigalg.PublicKeyBytesSize)

        state <- stateRef.get

        closestIds = state.kBuckets
          .closestNodes(targetId, config.kademliaBucketSize)

        closestNodes = closestIds.map(state.kademliaIdToNodeId).map(state.nodeMap)

        // In case we haven't been able to bond with the bootstrap nodes at startup,
        // and we don't have enough nodes to contact now, try them again, maybe
        // they are online now. This is so that we don't have to pretend they
        // are online and store them in the ENR map until they really are available.
        closestOrBootstraps = if (closestNodes.size < config.kademliaBucketSize)
          (closestNodes ++ config.knownPeers).distinct.take(config.kademliaBucketSize)
        else closestNodes

      } yield (state.node, closestOrBootstraps)

      def fetchNeighbors(from: Node): Task[List[Node]] = {
        val peer = toPeer(from)

        bond(peer).flatMap {
          case true =>
            rpc
              .findNode(peer)(target)
              .flatMap {
                case None =>
                  for {
                    _ <- Task(logger.debug(s"Received no response for neighbors for $target from ${peer.address}"))
                    // The other node has possibly unbonded from us, or it was still enrolling when we bonded. Try bonding next time.
                    _ <- stateRef.update(_.clearLastPongTimestamp(peer))
                  } yield Nil
                case Some(neighbors) =>
                  Task(logger.debug(s"Received ${neighbors.size} neighbors for $target from ${peer.address}"))
                    .as(neighbors.toList)
              }
              .flatMap { neighbors =>
                neighbors.filterA { neighbor =>
                  if (neighbor.address.checkRelay(peer))
                    Task.pure(true)
                  else
                    Task(logger.debug(s"Ignoring neighbor $neighbor from ${peer.address} because of invalid relay IP."))
                      .as(false)
                }
              }
              .recoverWith {
                case NonFatal(ex) =>
                  Task(logger.debug(s"Failed to fetch neighbors of $target from ${peer.address}: $ex")).as(Nil)
              }
          case false =>
            Task(logger.debug(s"Could not bond with ${peer.address} to fetch neighbors of $target")).as(Nil)
        }
      }

      // Make sure these new nodes can be bonded with before we consider them,
      // otherwise they might appear to be be closer to the target but actually
      // be fakes with unreachable addresses that could knock out legit nodes.
      def bondNeighbors(neighbors: Seq[Node]): Task[Seq[Node]] =
        for {
          _ <- Task(logger.debug(s"Bonding with ${neighbors.size} neighbors..."))
          bonded <- Task
            .parTraverseUnordered(neighbors) { neighbor =>
              bond(toPeer(neighbor)).flatMap {
                case true =>
                  Task.pure(Some(neighbor))
                case false =>
                  Task(logger.debug(s"Could not bond with neighbor candidate $neighbor")).as(None)
              }
            }
            .map(_.flatten)
          _ <- Task(logger.debug(s"Bonded with ${bonded.size} neighbors out of ${neighbors.size}."))
        } yield bonded

      def loop(
          local: Node,
          closest: SortedSet[Node],
          asked: Set[Node],
          neighbors: Set[Node]
      ): Task[SortedSet[Node]] = {
        // Contact the alpha closest nodes to the target that we haven't asked before.
        val contacts = closest
          .filterNot(asked)
          .filterNot(_.id == local.id)
          .take(config.kademliaAlpha)
          .toList

        if (contacts.isEmpty) {
          Task(
            logger.debug(s"Lookup for $target finished; asked ${asked.size} nodes, found ${neighbors.size} neighbors.")
          ).as(closest)
        } else {
          Task(
            logger.debug(s"Lookup for $target contacting ${contacts.size} new nodes; asked ${asked.size} nodes so far.")
          ) >>
            Task
              .parTraverseUnordered(contacts)(fetchNeighbors)
              .map(_.flatten.distinct.filterNot(neighbors))
              .flatMap(bondNeighbors)
              .flatMap { newNeighbors =>
                val nextClosest = (closest ++ newNeighbors).take(config.kademliaBucketSize)
                val nextAsked = asked ++ contacts
                val nextNeighbors = neighbors ++ newNeighbors
                val newClosest = nextClosest diff closest
                Task(logger.debug(s"Lookup for $target found ${newClosest.size} neighbors closer than before.")) >>
                  loop(local, nextClosest, nextAsked, nextNeighbors)
              }
        }
      }

      init.flatMap {
        case (localNode, closestNodes) =>
          loop(localNode, closest = SortedSet(closestNodes: _*), asked = Set(localNode), neighbors = closestNodes.toSet)
      }
    }

    /** Look up a random node ID to discover new peers. */
    override def lookupRandom: Task[Set[Node]] =
      Task(logger.info("Looking up a random target...")) >>
        lookup(target = sigalg.newKeyPair._1)

    /** Look up self with the bootstrap nodes. First we have to fetch their ENR
      * records to verify they are reachable and so that they can participate
      * in the lookup.
      *
      * Return `true` if we managed to get the ENR with at least one boostrap
      * or `false` if none of them responded with a correct ENR,
      * which would mean we don't have anyone to do lookups with.
      */
    protected[v4] def enroll(): Task[Boolean] =
      if (config.knownPeers.isEmpty)
        Task.pure(false)
      else {
        for {
          nodeId <- stateRef.get.map(_.node.id)
          bootstrapPeers = config.knownPeers.toList.map(toPeer).filterNot(_.id == nodeId)
          _ <- Task(logger.info(s"Enrolling with ${bootstrapPeers.size} bootstrap nodes."))
          maybeBootstrapEnrs <- Task.parTraverseUnordered(bootstrapPeers)(fetchEnr(_, delay = true))
          enrolled = maybeBootstrapEnrs.count(_.isDefined)
          succeeded = enrolled > 0
          _ <- if (succeeded) {
            for {
              _ <- Task(
                logger.info(s"Successfully enrolled with $enrolled bootstrap nodes. Performing initial lookup...")
              )
              _ <- lookup(nodeId).doOnFinish {
                _.fold(Task.unit)(ex => Task(logger.error(s"Error during initial lookup", ex)))
              }
              nodeCount <- stateRef.get.map(_.nodeMap.size)
              _ <- Task(logger.info(s"Discovered $nodeCount nodes by the end of the lookup."))
            } yield ()
          } else {
            Task(logger.warn("Failed to enroll with any of the the bootstrap nodes."))
          }
        } yield succeeded
      }
  }
}<|MERGE_RESOLUTION|>--- conflicted
+++ resolved
@@ -243,13 +243,10 @@
         kBuckets = peers.foldLeft(kBuckets)(_.remove(_)),
         kademliaIdToNodeId = kademliaIdToNodeId - Node.kademliaId(peerId)
       )
-<<<<<<< HEAD
     }
-=======
 
     def setEnrolled: State[A] =
       copy(hasEnrolled = true)
->>>>>>> dc8142a0
   }
   protected[v4] object State {
     def apply[A: Addressable](
