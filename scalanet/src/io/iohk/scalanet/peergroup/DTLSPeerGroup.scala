package io.iohk.scalanet.peergroup

import java.net.InetSocketAddress
import java.nio.ByteBuffer
import java.security.cert.Certificate
import java.security.{PrivateKey, PublicKey}
import java.util.concurrent.ConcurrentHashMap

import io.iohk.decco.{BufferInstantiator, Codec}
import io.iohk.scalanet.monix_subject.ConnectableSubject
import io.iohk.scalanet.peergroup.ControlEvent.InitializationError
import io.iohk.scalanet.peergroup.DTLSPeerGroup.Config
import io.iohk.scalanet.peergroup.InetPeerGroupUtils.{ChannelId, _}
import io.iohk.scalanet.peergroup.PeerGroup.ServerEvent.ChannelCreated
import io.iohk.scalanet.peergroup.PeerGroup._
import monix.eval.Task
<<<<<<< HEAD
import monix.execution.Scheduler
import monix.reactive.Observable
import monix.reactive.subjects.{PublishSubject, ReplaySubject, Subject}
=======
import monix.execution.{Callback, Scheduler}
import monix.reactive.observables.ConnectableObservable
>>>>>>> 2a80984b
import org.eclipse.californium.elements._
import org.eclipse.californium.scandium.DTLSConnector
import org.eclipse.californium.scandium.config.DtlsConnectorConfig
import org.eclipse.californium.scandium.dtls.cipher.CipherSuite._
import org.eclipse.californium.scandium.dtls.{HandshakeException, Handshaker, SessionAdapter}

import scala.collection.JavaConverters._
import scala.util.control.NonFatal

class DTLSPeerGroup[M](val config: Config)(
    implicit codec: Codec[M],
    bufferInstantiator: BufferInstantiator[ByteBuffer],
    scheduler: Scheduler
) extends PeerGroup[InetMultiAddress, M] {

  private val serverConnector = createServerConnector()
  private val channelSubject = ConnectableSubject[ServerEvent[InetMultiAddress, M]]()

  private val activeChannels = new ConcurrentHashMap[ChannelId, ChannelImpl]().asScala

  override def processAddress: InetMultiAddress = config.processAddress

  override def initialize(): Task[Unit] = {
    Task(serverConnector.start()).onErrorRecoverWith {
      case NonFatal(e) => Task.raiseError(InitializationError(e.getMessage, e.getCause))
    }
  }

  override def client(to: InetMultiAddress): Task[Channel[InetMultiAddress, M]] = Task {
    val connector = createClientConnector()
    connector.start()
    val id = getChannelId(connector.getAddress, to.inetSocketAddress)
    assert(!activeChannels.contains(id), s"HOUSTON, WE HAVE A MULTIPLEXING PROBLEM")
    val channel = new ClientChannelImpl(to, connector)
    activeChannels.put(id, channel)
    channel
  }

  override def server(): ConnectableObservable[ServerEvent[InetMultiAddress, M]] = channelSubject

  override def shutdown(): Task[Unit] =
    for {
      _ <- Task(serverConnector.stop())
      _ <- Task(serverConnector.destroy())
    } yield ()

  private class ChannelImpl(val to: InetMultiAddress, dtlsConnector: DTLSConnector)(implicit codec: Codec[M])
      extends Channel[InetMultiAddress, M] {

    val channelSubject = ConnectableSubject[M]()

    override val in: ConnectableObservable[M] = channelSubject

    override def sendMessage(message: M): Task[Unit] = {
      import io.iohk.scalanet.peergroup.BufferConversionOps._
      val buffer = codec.encode(message)

      Task
<<<<<<< HEAD
        .async[Unit] { c =>
=======
        .async[Unit] { cb: Callback[Throwable, Unit] =>
>>>>>>> 2a80984b
          val messageCallback = new MessageCallback {
            override def onConnecting(): Unit = ()
            override def onDtlsRetransmission(i: Int): Unit = ()
            override def onContextEstablished(endpointContext: EndpointContext): Unit = ()

            override def onSent(): Unit = cb.onSuccess(())
            override def onError(throwable: Throwable): Unit = throwable match {
              case h: HandshakeException =>
                cb.onError(new PeerGroup.HandshakeException[InetMultiAddress](to, h))
              case _: IllegalArgumentException =>
                cb.onError(new MessageMTUException[InetMultiAddress](to, buffer.capacity()))
            }
          }

          val rawData =
            RawData.outbound(buffer.toArray, new AddressEndpointContext(to.inetSocketAddress), messageCallback, false)

          dtlsConnector.send(rawData)
<<<<<<< HEAD
=======

>>>>>>> 2a80984b
        }
    }

    override def close(): Task[Unit] = {
      val id = (dtlsConnector.getAddress, to.inetSocketAddress)
      activeChannels(id).channelSubject.onComplete()
      activeChannels.remove(id)
      Task.unit
    }
  }

  private class ClientChannelImpl(to: InetMultiAddress, dtlsConnector: DTLSConnector)(implicit codec: Codec[M])
      extends ChannelImpl(to, dtlsConnector) {
    override def close(): Task[Unit] = {
      dtlsConnector.stop()
      dtlsConnector.destroy()
      super.close()
    }
  }

  private def createClientConnector(): DTLSConnector = {
    val connectorConfig = config.scandiumConfigBuilder
      .setAddress(new InetSocketAddress(config.processAddress.inetSocketAddress.getAddress, 0))
      .setClientOnly()
      .build()

    val connector = new DTLSConnector(connectorConfig)

    connector.setRawDataReceiver((rawData: RawData) => {
      val channelId = getChannelId(connector.getAddress, rawData.getInetSocketAddress)

      assert(activeChannels.contains(channelId), s"Missing channel for channelId $channelId")

      val activeChannel: ChannelImpl = activeChannels(channelId)

      val messageE = codec.decode(ByteBuffer.wrap(rawData.bytes))

      messageE.foreach(message => activeChannel.channelSubject.onNext(message))
    })

    connector
  }

  private def createServerConnector(): DTLSConnector = {
    val connectorConfig = config.scandiumConfigBuilder.build()

    val connector = new DTLSConnector(connectorConfig) {
      override def onInitializeHandshaker(handshaker: Handshaker): Unit = {
        super.onInitializeHandshaker(handshaker)
        handshaker.addSessionListener(new SessionAdapter() {
          override def handshakeFailed(handshaker: Handshaker, error: Throwable): Unit = {
            channelSubject.onNext(
              ServerEvent
                .HandshakeFailed(new PeerGroup.HandshakeException(InetMultiAddress(handshaker.getPeerAddress), error))
            )
          }
        })
      }
    }

    connector.setRawDataReceiver(new RawDataChannel {
      override def receiveData(rawData: RawData): Unit = {
        val channelId = getChannelId(processAddress.inetSocketAddress, rawData.getInetSocketAddress)

        val activeChannel: ChannelImpl = activeChannels.getOrElseUpdate(channelId, createNewChannel(rawData))

        val messageE = codec.decode(ByteBuffer.wrap(rawData.bytes))

        messageE.foreach(message => activeChannel.channelSubject.onNext(message))
      }

      private def createNewChannel(rawData: RawData): ChannelImpl = {
        val newChannel = new ChannelImpl(InetMultiAddress(rawData.getInetSocketAddress), connector)
        channelSubject.onNext(ChannelCreated(newChannel))
        newChannel
      }
    })

    connector
  }
}

object DTLSPeerGroup {

  val supportedCipherSuites = Seq(
    TLS_ECDHE_ECDSA_WITH_AES_128_GCM_SHA256,
    TLS_ECDHE_ECDSA_WITH_AES_128_CCM_8,
    TLS_ECDHE_ECDSA_WITH_AES_256_CCM_8,
    TLS_ECDHE_ECDSA_WITH_AES_128_CCM,
    TLS_ECDHE_ECDSA_WITH_AES_256_CCM,
    TLS_ECDHE_ECDSA_WITH_AES_256_CBC_SHA,
    TLS_ECDHE_ECDSA_WITH_AES_128_CBC_SHA256,
    TLS_ECDHE_ECDSA_WITH_AES_256_CBC_SHA384
  )

  trait Config {
    val bindAddress: InetSocketAddress
    val processAddress: InetMultiAddress
    private[scalanet] def scandiumConfigBuilder: DtlsConnectorConfig.Builder
  }

  object Config {

    case class Unauthenticated(
        bindAddress: InetSocketAddress,
        processAddress: InetMultiAddress,
        publicKey: PublicKey,
        privateKey: PrivateKey
    ) extends Config {
      override def scandiumConfigBuilder: DtlsConnectorConfig.Builder =
        new DtlsConnectorConfig.Builder()
          .setAddress(bindAddress)
          .setSupportedCipherSuites(supportedCipherSuites: _*)
          .setIdentity(privateKey, publicKey)
          .setRpkTrustAll()
    }

    object Unauthenticated {
      def apply(
          bindAddress: InetSocketAddress,
          publicKey: PublicKey,
          privateKey: PrivateKey
      ): Unauthenticated =
        Unauthenticated(
          bindAddress,
          InetMultiAddress(bindAddress),
          publicKey,
          privateKey
        )
    }

    /*
    certificate_list
      This is a sequence (chain) of certificates.  The sender's
      certificate MUST come first in the list.  Each following
      certificate MUST directly certify the one preceding it.  Because
      certificate validation requires that root keys be distributed
      independently, the self-signed certificate that specifies the root
      certificate authority MAY be omitted from the chain, under the
      assumption that the remote end must already possess it in order to
      validate it in any case.
     */
    case class CertAuthenticated(
        bindAddress: InetSocketAddress,
        processAddress: InetMultiAddress,
        certificateChain: Array[Certificate],
        privateKey: PrivateKey,
        trustedCerts: Array[Certificate]
    ) extends Config {
      override def scandiumConfigBuilder: DtlsConnectorConfig.Builder = {
        new DtlsConnectorConfig.Builder()
          .setAddress(bindAddress)
          .setSupportedCipherSuites(supportedCipherSuites: _*)
          .setIdentity(privateKey, certificateChain)
          .setTrustStore(trustedCerts)
      }
    }

    object CertAuthenticated {
      def apply(
          bindAddress: InetSocketAddress,
          certificateChain: Array[Certificate],
          privateKey: PrivateKey,
          trustedCerts: Array[Certificate]
      ): CertAuthenticated =
        CertAuthenticated(bindAddress, InetMultiAddress(bindAddress), certificateChain, privateKey, trustedCerts)
    }
  }
}<|MERGE_RESOLUTION|>--- conflicted
+++ resolved
@@ -14,14 +14,8 @@
 import io.iohk.scalanet.peergroup.PeerGroup.ServerEvent.ChannelCreated
 import io.iohk.scalanet.peergroup.PeerGroup._
 import monix.eval.Task
-<<<<<<< HEAD
-import monix.execution.Scheduler
-import monix.reactive.Observable
-import monix.reactive.subjects.{PublishSubject, ReplaySubject, Subject}
-=======
 import monix.execution.{Callback, Scheduler}
 import monix.reactive.observables.ConnectableObservable
->>>>>>> 2a80984b
 import org.eclipse.californium.elements._
 import org.eclipse.californium.scandium.DTLSConnector
 import org.eclipse.californium.scandium.config.DtlsConnectorConfig
@@ -80,11 +74,7 @@
       val buffer = codec.encode(message)
 
       Task
-<<<<<<< HEAD
-        .async[Unit] { c =>
-=======
         .async[Unit] { cb: Callback[Throwable, Unit] =>
->>>>>>> 2a80984b
           val messageCallback = new MessageCallback {
             override def onConnecting(): Unit = ()
             override def onDtlsRetransmission(i: Int): Unit = ()
@@ -103,10 +93,7 @@
             RawData.outbound(buffer.toArray, new AddressEndpointContext(to.inetSocketAddress), messageCallback, false)
 
           dtlsConnector.send(rawData)
-<<<<<<< HEAD
-=======
-
->>>>>>> 2a80984b
+
         }
     }
 
