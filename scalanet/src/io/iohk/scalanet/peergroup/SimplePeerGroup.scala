--- conflicted
+++ resolved
@@ -78,22 +78,6 @@
         .collect {
           case Left(e: EnrolMe[A, AA]) => e
         }
-<<<<<<< HEAD
-        .headL
-
-      underLyingPeerGroup
-        .client(knownPeerAddressUnderlying)
-        .foreach(
-          channel =>
-            channel
-              .sendMessage(Left(EnrolMe(processAddress, config.multicastAddresses, underLyingPeerGroup.processAddress)))
-              .runToFuture
-        )
-
-      enrolledTask
-    } else {
-      Task.unit
-=======
         .foreach(handleEnrollment)
 
       if (config.knownPeers.nonEmpty) {
@@ -131,7 +115,6 @@
       }
     } finally {
       underLyingPeerGroup.server().connect()
->>>>>>> 2a80984b
     }
 
   }
